--- conflicted
+++ resolved
@@ -9,11 +9,8 @@
 ### Added
 - Debug logging throughout the library
 - Warning about sensitive information before they're written
-<<<<<<< HEAD
+- Hiding of credentials and parameters located in rawHeaders or in response.
 - New parameter for method `run()` for hiding primitive `input` values in recordings
-=======
-- Hiding of credentials and parameters located in rawHeaders or in response.
->>>>>>> 6efba62e
 
 ### Fixed
 - Check for profile provider in super.json now does not expect defined profile
