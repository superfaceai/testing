import {
  ApiKeyPlacement,
  ApiKeySecurityScheme,
  HttpScheme,
  SecurityScheme,
  SecurityType,
} from '@superfaceai/ast';
import createDebug from 'debug';
import { ReplyBody, RequestBodyMatcher } from 'nock/types';
import { URL } from 'url';

import { RecordingDefinition } from '.';
import { UnexpectedError } from './common/errors';

interface ReplaceOptions {
  definition: RecordingDefinition;
  credential: string;
  placeholder: string;
}

const debug = createDebug('superface:testing:recordings');
const debugSensitive = createDebug('superface:testing:recordings:sensitive');
debugSensitive(
  `
WARNING: YOU HAVE ALLOWED LOGGING SENSITIVE INFORMATION.
THIS LOGGING LEVEL DOES NOT PREVENT LEAKING SECRETS AND SHOULD NOT BE USED IF THE LOGS ARE GOING TO BE SHARED.
CONSIDER DISABLING SENSITIVE INFORMATION LOGGING BY APPENDING THE DEBUG ENVIRONMENT VARIABLE WITH ",-*:sensitive".
`
);

const AUTH_HEADER_NAME = 'Authorization';

function replaceCredential({
  payload,
  credential,
  placeholder,
}: {
  payload: string;
  credential: string;
  placeholder: string;
}) {
  if (credential !== '') {
    debugSensitive(
      `Replacing credential: '${credential}' for placeholder: '${placeholder}'`
    );

    return payload.replace(new RegExp(credential, 'g'), placeholder);
  }

  return payload;
}

function replaceCredentialInHeaders({
  definition,
  credential,
  placeholder,
}: ReplaceOptions): void {
  if (definition.reqheaders) {
    const headers = Object.entries(definition.reqheaders).filter(([, value]) =>
      value.toString().includes(credential)
    );

    for (const [headerName, headerValue] of headers) {
      debug('Replacing credentials in request header');
      debugSensitive('Request header name:', headerName);
      debugSensitive('Request header value:', headerValue);

      definition.reqheaders[headerName] = replaceCredential({
        payload: headerValue.toString(),
        credential,
        placeholder,
      });
    }
  }
}

function replaceCredentialInRawHeaders({
  definition,
  credential,
  isParameter,
  placeholder,
}: ReplaceOptions): void {
  if (definition.rawHeaders) {
    debug('Replacing credentials in raw headers');

    definition.rawHeaders = definition.rawHeaders.map(header => {
      debugSensitive('Header name/value:', header);

      return replaceCredential({
        payload: header,
        credential,
        isParameter,
        placeholder,
      });
    });
  }
}

function replaceCredentialInBody({
  definition,
  credential,
  placeholder,
}: ReplaceOptions): void {
  if (definition.body !== undefined && definition.body !== '') {
    let body = JSON.stringify(definition.body);

    if (body.includes(credential)) {
      debug('Replacing credentials in request body');
      debugSensitive('Request body:', body);

      body = replaceCredential({
        payload: body,
        credential,
        placeholder,
      });

      definition.body = JSON.parse(body) as RequestBodyMatcher;
    }
  }
}

function replaceCredentialInResponse({
  definition,
  credential,
  isParameter,
  placeholder,
}: ReplaceOptions): void {
  if (definition.response) {
    let response = JSON.stringify(definition.response);

    debug('Replacing credentials in response');
    debugSensitive('Response:', response);

    response = replaceCredential({
      payload: response,
      credential,
      isParameter,
      placeholder,
    });

    definition.response = JSON.parse(response) as ReplyBody;
  }
}

function replaceCredentialInScope({
  definition,
  credential,
  placeholder,
}: ReplaceOptions): void {
  if (definition.scope.includes(credential)) {
    debug('Replacing credentials in scope');
    debugSensitive('Scope:', definition.scope);

    definition.scope = replaceCredential({
      payload: definition.scope,
      credential,
      placeholder,
    });
  }
}

function replaceCredentialInQuery({
  definition,
  baseUrl,
  credential,
  placeholder,
}: ReplaceOptions & { baseUrl: string }): void {
  const baseUrlOrigin = new URL(baseUrl).origin;
  const definitionURL = new URL(baseUrlOrigin + definition.path);

  for (const [key, queryValue] of definitionURL.searchParams.entries()) {
    if (queryValue.includes(credential)) {
      debug('Replacing credentials in query');
      debugSensitive('Query name:', key);
      debugSensitive('Query value:', queryValue);

      definitionURL.searchParams.set(
        key,
        replaceCredential({
          payload: queryValue,
          credential,
          placeholder,
        })
      );
    }
  }

  definition.path =
    definitionURL.pathname + definitionURL.search + definitionURL.hash;
}

function replaceCredentialInPath({
  definition,
  baseUrl,
  credential,
  placeholder,
}: ReplaceOptions & { baseUrl: string }): void {
  const baseUrlOrigin = new URL(baseUrl).origin;
  const definitionURL = new URL(baseUrlOrigin + definition.path);

  if (definitionURL.pathname.includes(credential)) {
    debug('Replacing credentials in path');
    debugSensitive('Request path:', definitionURL.pathname);

    definitionURL.pathname = replaceCredential({
      payload: definitionURL.pathname,
      credential,
      placeholder,
    });
  }

  definition.path =
    definitionURL.pathname + definitionURL.search + definitionURL.hash;
}

function replaceApiKeyInHeader({
  definition,
  scheme,
  credential,
  placeholder,
}: ReplaceOptions & { scheme: ApiKeySecurityScheme }): void {
  if (scheme.name !== undefined) {
    if (definition.reqheaders?.[scheme.name] !== undefined) {
      debug('Replacing api-key in request header');
      debugSensitive('Request header name:', scheme.name);
      debugSensitive(
        'Request header value:',
        definition.reqheaders[scheme.name]
      );

      definition.reqheaders[scheme.name] = replaceCredential({
        payload: definition.reqheaders[scheme.name].toString(),
        credential,
        placeholder,
      });
    }
  }

  replaceCredentialInHeaders({
    definition,
    credential,
    placeholder,
  });
}

function replaceApiKeyInBody({
  definition,
  credential,
  placeholder,
}: ReplaceOptions): void {
  replaceCredentialInBody({
    definition,
    credential,
    placeholder,
  });
}

function replaceApiKeyInPath({
  definition,
  baseUrl,
  credential,
  placeholder,
}: ReplaceOptions & { baseUrl: string }): void {
  replaceCredentialInPath({
    definition,
    baseUrl,
    credential,
    placeholder,
  });
}

function replaceApiKeyInQuery({
  definition,
  scheme,
  baseUrl,
  credential,
  placeholder,
}: ReplaceOptions & { baseUrl: string; scheme: ApiKeySecurityScheme }): void {
  const baseUrlOrigin = new URL(baseUrl).origin;
  const definitionURL = new URL(baseUrlOrigin + definition.path);

  if (
    scheme.name !== undefined &&
    definitionURL.searchParams.has(scheme.name) &&
    definitionURL.searchParams.get(scheme.name)?.includes(credential)
  ) {
    debug('Replacing api-key in query');
    debugSensitive('Query name:', scheme.name);
    debugSensitive('Query value:', definitionURL.searchParams.get(scheme.name));

    definitionURL.searchParams.set(scheme.name, placeholder);

    definition.path =
      definitionURL.pathname + definitionURL.search + definitionURL.hash;
  }

  replaceCredentialInQuery({
    definition,
    baseUrl,
    credential,
    placeholder,
  });
}

function replaceApiKey({
  definition,
  scheme,
  baseUrl,
  credential,
  placeholder,
}: ReplaceOptions & { baseUrl: string; scheme: ApiKeySecurityScheme }): void {
  debug('Replacing api-key');
  const options = {
    definition,
    credential,
    isParameter,
    placeholder,
  };

  if (scheme.in === ApiKeyPlacement.HEADER) {
<<<<<<< HEAD
    replaceApiKeyInHeader({
      definition,
      scheme,
      credential,
      placeholder,
    });
  } else if (scheme.in === ApiKeyPlacement.BODY) {
    replaceApiKeyInBody({ definition, credential, placeholder });
  } else if (scheme.in === ApiKeyPlacement.PATH) {
    replaceApiKeyInPath({
      definition,
      baseUrl,
      credential,
      placeholder,
    });
  } else if (scheme.in === ApiKeyPlacement.QUERY) {
    replaceApiKeyInQuery({
      definition,
      scheme,
      baseUrl,
      credential,
      placeholder,
    });
=======
    replaceApiKeyInHeader({ ...options, scheme });
    replaceCredentialInRawHeaders(options);
  } else if (scheme.in === ApiKeyPlacement.BODY) {
    replaceApiKeyInBody(options);
  } else if (scheme.in === ApiKeyPlacement.PATH) {
    replaceApiKeyInPath({ ...options, baseUrl });
  } else if (scheme.in === ApiKeyPlacement.QUERY) {
    replaceApiKeyInQuery({ ...options, scheme, baseUrl });
>>>>>>> 6efba62e
  }
}

function replaceBasicAuth(
  definition: RecordingDefinition,
  placeholder: string
): void {
  if (definition.reqheaders?.[AUTH_HEADER_NAME] !== undefined) {
    debug('Replacing Basic token');

    definition.reqheaders[AUTH_HEADER_NAME] = `Basic ${placeholder}`;
  }
}

function replaceBearerAuth(
  definition: RecordingDefinition,
  placeholder: string
): void {
  if (definition.reqheaders?.[AUTH_HEADER_NAME] !== undefined) {
    debug('Replacing Bearer token');

    definition.reqheaders[AUTH_HEADER_NAME] = `Bearer ${placeholder}`;
  }
}

export function replaceCredentialInDefinition({
  definition,
  scheme,
  baseUrl,
  credential,
  placeholder,
}: {
  definition: RecordingDefinition;
  scheme: SecurityScheme;
  baseUrl: string;
  credential: string;
  placeholder: string;
}): void {
  debug('Replacing credentials based on security schemes');
  const isParameter = false;
  const options = {
    definition,
    credential,
    isParameter,
    placeholder,
  };

  if (scheme.type === SecurityType.APIKEY) {
<<<<<<< HEAD
    replaceApiKey({
      definition,
      scheme,
      baseUrl,
      credential,
      placeholder,
    });
=======
    replaceApiKey({ ...options, scheme, baseUrl });
>>>>>>> 6efba62e
  } else if (
    scheme.type === SecurityType.HTTP &&
    scheme.scheme === HttpScheme.BASIC
  ) {
    replaceBasicAuth(definition, placeholder);
    replaceCredentialInRawHeaders(options);
  } else if (
    scheme.type === SecurityType.HTTP &&
    scheme.scheme === HttpScheme.BEARER
  ) {
    replaceBearerAuth(definition, placeholder);
    replaceCredentialInRawHeaders(options);
  } else if (
    scheme.type === SecurityType.HTTP &&
    scheme.scheme === HttpScheme.DIGEST
  ) {
    throw new UnexpectedError('Digest auth not implemented');
  }

  replaceCredentialInResponse(options);
}

export function replaceParameterInDefinition({
  definition,
  baseUrl,
  credential,
  placeholder,
}: {
  definition: RecordingDefinition;
  baseUrl: string;
  credential: string;
  placeholder: string;
}): void {
  debug('Replacing integration parameters');
<<<<<<< HEAD

  replaceCredentialInHeaders({
    definition,
    credential,
    placeholder,
  });
  replaceCredentialInBody({
=======
  const isParameter = true;
  const options = {
>>>>>>> 6efba62e
    definition,
    credential,
    placeholder,
<<<<<<< HEAD
  });
  replaceCredentialInScope({
    definition,
    credential,
    placeholder,
  });
  replaceCredentialInPath({
    definition,
    baseUrl,
    credential,
    placeholder,
  });
  replaceCredentialInQuery({
    definition,
    baseUrl,
    credential,
    placeholder,
  });
=======
  };

  replaceCredentialInHeaders(options);
  replaceCredentialInRawHeaders(options);
  replaceCredentialInBody(options);
  replaceCredentialInResponse(options);
  replaceCredentialInScope(options);
  replaceCredentialInPath({ ...options, baseUrl });
  replaceCredentialInQuery({ ...options, baseUrl });
>>>>>>> 6efba62e
}<|MERGE_RESOLUTION|>--- conflicted
+++ resolved
@@ -77,7 +77,6 @@
 function replaceCredentialInRawHeaders({
   definition,
   credential,
-  isParameter,
   placeholder,
 }: ReplaceOptions): void {
   if (definition.rawHeaders) {
@@ -89,7 +88,6 @@
       return replaceCredential({
         payload: header,
         credential,
-        isParameter,
         placeholder,
       });
     });
@@ -122,7 +120,6 @@
 function replaceCredentialInResponse({
   definition,
   credential,
-  isParameter,
   placeholder,
 }: ReplaceOptions): void {
   if (definition.response) {
@@ -134,7 +131,6 @@
     response = replaceCredential({
       payload: response,
       credential,
-      isParameter,
       placeholder,
     });
 
@@ -313,36 +309,10 @@
   const options = {
     definition,
     credential,
-    isParameter,
     placeholder,
   };
 
   if (scheme.in === ApiKeyPlacement.HEADER) {
-<<<<<<< HEAD
-    replaceApiKeyInHeader({
-      definition,
-      scheme,
-      credential,
-      placeholder,
-    });
-  } else if (scheme.in === ApiKeyPlacement.BODY) {
-    replaceApiKeyInBody({ definition, credential, placeholder });
-  } else if (scheme.in === ApiKeyPlacement.PATH) {
-    replaceApiKeyInPath({
-      definition,
-      baseUrl,
-      credential,
-      placeholder,
-    });
-  } else if (scheme.in === ApiKeyPlacement.QUERY) {
-    replaceApiKeyInQuery({
-      definition,
-      scheme,
-      baseUrl,
-      credential,
-      placeholder,
-    });
-=======
     replaceApiKeyInHeader({ ...options, scheme });
     replaceCredentialInRawHeaders(options);
   } else if (scheme.in === ApiKeyPlacement.BODY) {
@@ -351,7 +321,6 @@
     replaceApiKeyInPath({ ...options, baseUrl });
   } else if (scheme.in === ApiKeyPlacement.QUERY) {
     replaceApiKeyInQuery({ ...options, scheme, baseUrl });
->>>>>>> 6efba62e
   }
 }
 
@@ -391,26 +360,14 @@
   placeholder: string;
 }): void {
   debug('Replacing credentials based on security schemes');
-  const isParameter = false;
   const options = {
     definition,
     credential,
-    isParameter,
     placeholder,
   };
 
   if (scheme.type === SecurityType.APIKEY) {
-<<<<<<< HEAD
-    replaceApiKey({
-      definition,
-      scheme,
-      baseUrl,
-      credential,
-      placeholder,
-    });
-=======
     replaceApiKey({ ...options, scheme, baseUrl });
->>>>>>> 6efba62e
   } else if (
     scheme.type === SecurityType.HTTP &&
     scheme.scheme === HttpScheme.BASIC
@@ -445,41 +402,10 @@
   placeholder: string;
 }): void {
   debug('Replacing integration parameters');
-<<<<<<< HEAD
-
-  replaceCredentialInHeaders({
-    definition,
-    credential,
-    placeholder,
-  });
-  replaceCredentialInBody({
-=======
-  const isParameter = true;
   const options = {
->>>>>>> 6efba62e
-    definition,
-    credential,
-    placeholder,
-<<<<<<< HEAD
-  });
-  replaceCredentialInScope({
-    definition,
-    credential,
-    placeholder,
-  });
-  replaceCredentialInPath({
-    definition,
-    baseUrl,
-    credential,
-    placeholder,
-  });
-  replaceCredentialInQuery({
-    definition,
-    baseUrl,
-    credential,
-    placeholder,
-  });
-=======
+    definition,
+    credential,
+    placeholder,
   };
 
   replaceCredentialInHeaders(options);
@@ -489,5 +415,4 @@
   replaceCredentialInScope(options);
   replaceCredentialInPath({ ...options, baseUrl });
   replaceCredentialInQuery({ ...options, baseUrl });
->>>>>>> 6efba62e
 }