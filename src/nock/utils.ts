--- conflicted
+++ resolved
@@ -1,15 +1,10 @@
 import {
   ApiKeyPlacement,
   ApiKeySecurityScheme,
-<<<<<<< HEAD
   ApiKeySecurityValues,
+  DigestSecurityScheme,
+  DigestSecurityValues,
   HttpScheme,
-=======
-  DigestSecurityScheme,
-  HttpScheme,
-  isDigestSecurityScheme,
-  SecurityScheme,
->>>>>>> f8c7cb1f
   SecurityType,
 } from '@superfaceai/ast';
 import { SecurityConfiguration } from '@superfaceai/one-sdk';
@@ -100,16 +95,16 @@
   definition,
   credential,
   placeholder,
-  scheme,
-}: {
-  definition: RecordingDefinition;
-  placeholder: string;
-  credential: string;
-  scheme?: SecurityScheme;
+  security,
+}: ReplaceOptions & {
+  security?: SecurityConfiguration;
 }): void {
   if (definition.rawHeaders) {
-    if (isDigestSecurityScheme(scheme)) {
-      const { authorizationHeader, challengeHeader } = scheme;
+    if (
+      security?.type === SecurityType.HTTP &&
+      security.scheme === HttpScheme.DIGEST
+    ) {
+      const { authorizationHeader, challengeHeader } = security;
 
       const supportedHeaders = new Set([
         AUTH_HEADER_NAME,
@@ -416,9 +411,9 @@
 function replaceDigestAuth(
   definition: RecordingDefinition,
   placeholder: string,
-  scheme: DigestSecurityScheme
+  security: DigestSecurityScheme & DigestSecurityValues
 ): void {
-  const { authorizationHeader, challengeHeader } = scheme;
+  const { authorizationHeader, challengeHeader } = security;
 
   // Challenge digest header
   if (
@@ -511,8 +506,8 @@
     security.type === SecurityType.HTTP &&
     security.scheme === HttpScheme.DIGEST
   ) {
-    replaceDigestAuth(definition, placeholder, scheme);
-    replaceCredentialInRawHeaders({ ...options, scheme });
+    replaceDigestAuth(definition, placeholder, security);
+    replaceCredentialInRawHeaders({ ...options, security });
   }
 
   replaceCredentialInResponse(options);
