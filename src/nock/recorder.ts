import { BoundProfileProvider } from '@superfaceai/one-sdk';
import createDebug from 'debug';
import { decodeBuffer } from 'http-encoding';
import {
  activate as activateNock,
  define as loadRecordingDefinitions,
  disableNetConnect,
  isActive as isNockActive,
  recorder,
  ReplyBody,
  restore as restoreRecordings,
} from 'nock';
<<<<<<< HEAD
=======
import { basename, dirname, join as joinPath } from 'path';
import { URLSearchParams } from 'url';
>>>>>>> 05813233

import { BaseURLNotFoundError } from '../common/errors';
import { writeRecordings } from '../common/output-stream';
import {
  AnalysisResult,
  InputVariables,
  ProcessingFunction,
<<<<<<< HEAD
=======
  RecordingDefinition,
  RecordingDefinitions,
>>>>>>> 05813233
} from '../superface-test.interfaces';
import {
  assertsDefinitionsAreNotStrings,
  checkSensitiveInformation,
  parseBooleanEnv,
  replaceCredentials,
} from '../superface-test.utils';
import { MatchImpact } from './analyzer';
import { matchTraffic } from './matcher';
import {
  composeRecordingPath,
  getRecordings,
  handleRecordings,
} from './recorder.utils';
import { RecordingType } from './recording.interfaces';

const debug = createDebug('superface:testing');
const debugRecordings = createDebug('superface:testing:recordings');

/**
 * Starts recording HTTP traffic.
 */
export async function startRecording(
  enableReqheadersRecording?: boolean
): Promise<void> {
  const enable_reqheaders_recording = enableReqheadersRecording ?? false;

  recorder.rec({
    dont_print: true,
    output_objects: true,
    use_separator: false,
    enable_reqheaders_recording,
  });

  debug('Recording HTTP traffic started');
}

/**
 * Loads recorded traffic and mock it.
 *
 * It will also process recording definitions before creating mocked requests
 * to match against constructed request and enable mocking them. This is needed
 * because stored recording fixture is possibly processed and contains placeholders
 * instead of original secrets.
 *
 * Recordings do not get processed if user specifies parameter `processRecordings` as false.
 */
export async function loadRecording({
  recordingsPath,
  recordingsType,
  recordingsKey,
  recordingsHash,
  inputVariables,
  config: { boundProfileProvider, providerName },
  options,
}: {
  recordingsPath: string;
  recordingsType: RecordingType;
  recordingsKey: string;
  recordingsHash: string;
  inputVariables?: InputVariables;
  config: {
    boundProfileProvider: BoundProfileProvider;
    providerName: string;
  };
  options?: {
    processRecordings?: boolean;
    beforeRecordingLoad?: ProcessingFunction;
  };
}): Promise<void> {
  const definitions = await getRecordings(
    recordingsPath,
    recordingsType,
    recordingsKey,
    recordingsHash
  );
  const { parameters, security, services } = boundProfileProvider.configuration;
  const integrationParameters = parameters ?? {};
  const baseUrl = services.getUrl();

  if (baseUrl === undefined) {
    throw new BaseURLNotFoundError(providerName);
  }

  if (options?.processRecordings) {
    //Use security configuration only
    replaceCredentials({
      definitions,
      security,
      integrationParameters,
      inputVariables,
      baseUrl,
      beforeSave: false,
    });
  }

  if (options?.beforeRecordingLoad) {
    debug(
      "Calling custom 'beforeRecordingLoad' hook on loaded recording definitions"
    );

    await options.beforeRecordingLoad(definitions);
  }

  loadRecordingDefinitions(definitions);

  debug('Loaded and mocked recorded traffic based on recording fixture');

  disableNetConnect();

  if (!isNockActive()) {
    activateNock();
  }
}

/**
 * Checks if recording started and if yes, it ends recording and
 * saves recording to file configured based on nock configuration from constructor.
 *
 * It will also process the recording definitions and hide sensitive information
 * based on security schemes and integration parameters defined in provider.json,
 * unless user pass in false for parameter `processRecordings`.
 */
export async function endRecording({
  recordingsPath,
  recordingsType,
  recordingsKey,
  recordingsHash,
  config: { boundProfileProvider, providerName },
  inputVariables,
  options,
}: {
  recordingsPath: string;
  recordingsType: RecordingType;
  recordingsKey: string;
  recordingsHash: string;
  inputVariables?: InputVariables;
  config: {
    boundProfileProvider: BoundProfileProvider;
    providerName: string;
  };
  options?: {
    processRecordings?: boolean;
    beforeRecordingSave?: ProcessingFunction;
  };
}): Promise<AnalysisResult | undefined> {
<<<<<<< HEAD
  const definitions = recorder.play();

=======
  let definitions = recorder.play();
>>>>>>> 05813233
  recorder.clear();
  restoreRecordings();

  debug(
    'Recording ended - Restored HTTP requests and cleared recorded traffic'
  );

<<<<<<< HEAD
  const path = composeRecordingPath(recordingsPath);
  const newRecordingsFilePath = composeRecordingPath(recordingsPath, 'new');
  const canSaveNewTraffic = parseBooleanEnv(process.env.STORE_NEW_TRAFFIC);

  const recordingsIndex =
    recordingsType !== RecordingType.MAIN
      ? `${recordingsType}-${recordingsKey}`
      : recordingsKey;

  debugRecordings(`Recordings location: ${recordingsIndex}.${recordingsHash}`);

  if (definitions === undefined || definitions.length === 0) {
    const result = await handleRecordings({
      recordingsFilePath: path,
      newRecordingsFilePath,
      recordingsIndex,
      recordingsHash,
      canSaveNewTraffic,
      recordings: [],
    });

    if (result !== undefined) {
      if (result.kind === 'default') {
        await writeRecordings(path, result.file);
      } else if (result.kind === 'new') {
        await writeRecordings(newRecordingsFilePath, result.file);
      }
    }
=======
  const recordingExists = await exists(composeRecordingPath(recordingPath));
  if (definitions === undefined || definitions.length === 0) {
    const path = composeRecordingPath(
      recordingPath,
      recordingExists ? { version: 'new' } : undefined
    );

    await writeRecordings(path, []);
>>>>>>> 05813233

    return undefined;
  }

  assertsDefinitionsAreNotStrings(definitions);

  definitions = await decodeRecordings(definitions);
  const { security, parameters, services } = boundProfileProvider.configuration;
  const integrationParameters = parameters ?? {};

  if (options?.processRecordings) {
    const baseUrl = services.getUrl();

    if (baseUrl === undefined) {
      throw new BaseURLNotFoundError(providerName);
    }

    replaceCredentials({
      definitions,
      security,
      integrationParameters,
      inputVariables,
      baseUrl,
      beforeSave: true,
    });
  }

  if (options?.beforeRecordingSave) {
    debug("Calling custom 'beforeRecordingSave' hook on recorded definitions");

    await options.beforeRecordingSave(definitions);
  }

  if (
    security.length > 0 ||
    (integrationParameters &&
      Object.values(integrationParameters).length > 0) ||
    (inputVariables && Object.values(inputVariables).length > 0)
  ) {
    checkSensitiveInformation(
      definitions,
      security,
      integrationParameters,
      inputVariables
    );
  }

<<<<<<< HEAD
  const result = await handleRecordings({
    recordingsFilePath: path,
    newRecordingsFilePath,
    recordingsIndex,
    recordingsHash,
    canSaveNewTraffic,
    recordings: definitions,
  });
=======
  if (recordingExists) {
    return await matchTraffic(recordingPath, definitions);
  }

  // recording file does not exist -> record new traffic
  const path = composeRecordingPath(recordingPath);

  await writeRecordings(path, definitions);

  debug('Recorded definitions written');

  return undefined;
}

export function composeRecordingPath(
  recordingPath: string,
  options?: {
    version?: string;
  }
): string {
  if (options?.version === 'new') {
    return `${recordingPath}-new.json`;
  }

  if (options?.version !== undefined) {
    const baseDir = dirname(recordingPath);
    const hash = basename(recordingPath);

    return joinPath(baseDir, 'old', `${hash}-${options.version}.json`);
  }

  return `${recordingPath}.json`;
}

export async function getRecordings(
  recordingPath: string
): Promise<RecordingDefinitions> {
  // try to get new recordings if environment variable is set
  const useNewTraffic = parseBooleanEnv(process.env.USE_NEW_TRAFFIC);
  const newRecordingPath = composeRecordingPath(recordingPath, {
    version: 'new',
  });

  if (useNewTraffic && (await exists(newRecordingPath))) {
    return await parseRecordings(newRecordingPath);
  }

  // otherwise use default ones
  const currentRecordingPath = composeRecordingPath(recordingPath);
  const recordingExists = await exists(currentRecordingPath);

  if (!recordingExists) {
    throw new RecordingsNotFoundError(currentRecordingPath);
  }

  return await parseRecordings(currentRecordingPath);
}

export async function parseRecordings(
  path: string
): Promise<RecordingDefinitions> {
  const definitionFile = await readFileQuiet(path);

  if (definitionFile === undefined) {
    throw new UnexpectedError('Reading new recording file failed');
  }
>>>>>>> 05813233

  if (result !== undefined) {
    if (result.kind === 'default') {
      debugRecordings('Writing to current recordings file', result.file);

      await writeRecordings(path, result.file);
    } else if (result.kind === 'new') {
      const analysis = await matchTraffic(result.oldRecordings, definitions);

<<<<<<< HEAD
      debugRecordings('Matched incoming traffic with old one', analysis);
=======
export async function updateTraffic(recordingPath: string): Promise<void> {
  const pathToCurrent = composeRecordingPath(recordingPath);
  const pathToNew = composeRecordingPath(recordingPath, { version: 'new' });
>>>>>>> 05813233

      if (analysis.impact !== MatchImpact.NONE) {
        debugRecordings('Writing to new recordings file', result.file);

<<<<<<< HEAD
        await writeRecordings(newRecordingsFilePath, result.file);
      }

      debugRecordings('No impact, incoming traffic is not stored');
=======
  // TODO: compose version based on used map
  let i = 0;
  while (
    await exists(composeRecordingPath(recordingPath, { version: `${i}` }))
  ) {
    i++;
  }

  await rename(
    pathToCurrent,
    composeRecordingPath(recordingPath, { version: `${i}` })
  );
  await rename(pathToNew, pathToCurrent);
}
>>>>>>> 05813233

      return analysis;
    }

<<<<<<< HEAD
    debug('Recorded definitions written');
  }

  return undefined;
=======
  if (
    updateTraffic &&
    (await exists(composeRecordingPath(recordingPath, { version: 'new' })))
  ) {
    return true;
  }

  return false;
}

export async function decodeRecordings(
  recordings: RecordingDefinition[]
): Promise<RecordingDefinition[]> {
  return Promise.all(recordings.map(decodeRecordingResponse));
}

export async function decodeRecordingResponse(
  recording: RecordingDefinition
): Promise<RecordingDefinition> {
  const contentEncoding = getResponseHeaderValue(
    'Content-Encoding',
    recording.rawHeaders ?? []
  );

  if (contentEncoding === undefined) {
    return recording;
  }

  const decodedResponse = await decodeResponse(
    recording.response,
    contentEncoding
  );

  return {
    ...recording,
    decodedResponse,
  };
}

export function getRequestHeaderValue(
  headerName: string,
  payload: Record<string, string | string[]>
): string | string[] | undefined {
  const headerKey = Object.keys(payload).find(
    key => key.toLowerCase() === headerName.toLowerCase()
  );

  return headerKey ? payload[headerKey] : undefined;
}

export function getResponseHeaderValue(
  headerName: string,
  payload: string[]
): string | undefined {
  for (let i = 0; i < payload.length; i += 2) {
    if (payload[i].toLowerCase() === headerName.toLowerCase()) {
      return payload[i + 1];
    }
  }

  return undefined;
}

/* eslint-disable-next-line @typescript-eslint/no-explicit-any */
function composeBuffer(response: any[]): Buffer {
  return Buffer.concat(response.map(res => Buffer.from(res, 'hex')));
}

export async function decodeResponse(
  response: ReplyBody | undefined,
  contentEncoding: string
): Promise<ReplyBody | undefined> {
  if (response === undefined) {
    return response;
  }

  if (!Array.isArray(response)) {
    throw new UnexpectedError(
      `Response is encoded by "${contentEncoding}" and is not an array`
    );
  }

  const buffer = composeBuffer(response);

  if (contentEncoding.toLowerCase() === 'gzip') {
    return JSON.parse(
      (await decodeBuffer(buffer, contentEncoding)).toString()
    ) as ReplyBody;
  } else {
    throw new UnexpectedError(
      `Content encoding ${contentEncoding} is not supported`
    );
  }
}

/**
 * Expect something like `To=%2Bxxx&From=%2Bxxx&Body=Hello+World%21`
 * and want back: `{ To: "+xxx", From: "+xxx", Body: "Hello World!" }`
 *
 * Limitation:
 *  since URLSearchParams always transform params to string we can't
 *  generate correct schema for this if it contains numbers or booleans
 */
export function parseBody(
  body: string,
  _accept?: string
): Record<string, unknown> | undefined {
  if (body === '') {
    return undefined;
  }

  const parsedBody = decodeURIComponent(body);
  const result: Record<string, unknown> = {};
  const params = new URLSearchParams(parsedBody);

  for (const [key, value] of params.entries()) {
    // parse value
    let parsedValue: unknown;
    if (value.startsWith('{') || value.startsWith('[')) {
      parsedValue = JSON.parse(value);
    } else {
      parsedValue = value;
    }

    result[key] = parsedValue;
  }

  return result;
>>>>>>> 05813233
}<|MERGE_RESOLUTION|>--- conflicted
+++ resolved
@@ -1,20 +1,13 @@
 import { BoundProfileProvider } from '@superfaceai/one-sdk';
 import createDebug from 'debug';
-import { decodeBuffer } from 'http-encoding';
 import {
   activate as activateNock,
   define as loadRecordingDefinitions,
   disableNetConnect,
   isActive as isNockActive,
   recorder,
-  ReplyBody,
   restore as restoreRecordings,
 } from 'nock';
-<<<<<<< HEAD
-=======
-import { basename, dirname, join as joinPath } from 'path';
-import { URLSearchParams } from 'url';
->>>>>>> 05813233
 
 import { BaseURLNotFoundError } from '../common/errors';
 import { writeRecordings } from '../common/output-stream';
@@ -22,11 +15,6 @@
   AnalysisResult,
   InputVariables,
   ProcessingFunction,
-<<<<<<< HEAD
-=======
-  RecordingDefinition,
-  RecordingDefinitions,
->>>>>>> 05813233
 } from '../superface-test.interfaces';
 import {
   assertsDefinitionsAreNotStrings,
@@ -38,6 +26,7 @@
 import { matchTraffic } from './matcher';
 import {
   composeRecordingPath,
+  decodeRecordings,
   getRecordings,
   handleRecordings,
 } from './recorder.utils';
@@ -173,12 +162,7 @@
     beforeRecordingSave?: ProcessingFunction;
   };
 }): Promise<AnalysisResult | undefined> {
-<<<<<<< HEAD
-  const definitions = recorder.play();
-
-=======
   let definitions = recorder.play();
->>>>>>> 05813233
   recorder.clear();
   restoreRecordings();
 
@@ -186,7 +170,6 @@
     'Recording ended - Restored HTTP requests and cleared recorded traffic'
   );
 
-<<<<<<< HEAD
   const path = composeRecordingPath(recordingsPath);
   const newRecordingsFilePath = composeRecordingPath(recordingsPath, 'new');
   const canSaveNewTraffic = parseBooleanEnv(process.env.STORE_NEW_TRAFFIC);
@@ -215,16 +198,6 @@
         await writeRecordings(newRecordingsFilePath, result.file);
       }
     }
-=======
-  const recordingExists = await exists(composeRecordingPath(recordingPath));
-  if (definitions === undefined || definitions.length === 0) {
-    const path = composeRecordingPath(
-      recordingPath,
-      recordingExists ? { version: 'new' } : undefined
-    );
-
-    await writeRecordings(path, []);
->>>>>>> 05813233
 
     return undefined;
   }
@@ -272,7 +245,6 @@
     );
   }
 
-<<<<<<< HEAD
   const result = await handleRecordings({
     recordingsFilePath: path,
     newRecordingsFilePath,
@@ -281,74 +253,6 @@
     canSaveNewTraffic,
     recordings: definitions,
   });
-=======
-  if (recordingExists) {
-    return await matchTraffic(recordingPath, definitions);
-  }
-
-  // recording file does not exist -> record new traffic
-  const path = composeRecordingPath(recordingPath);
-
-  await writeRecordings(path, definitions);
-
-  debug('Recorded definitions written');
-
-  return undefined;
-}
-
-export function composeRecordingPath(
-  recordingPath: string,
-  options?: {
-    version?: string;
-  }
-): string {
-  if (options?.version === 'new') {
-    return `${recordingPath}-new.json`;
-  }
-
-  if (options?.version !== undefined) {
-    const baseDir = dirname(recordingPath);
-    const hash = basename(recordingPath);
-
-    return joinPath(baseDir, 'old', `${hash}-${options.version}.json`);
-  }
-
-  return `${recordingPath}.json`;
-}
-
-export async function getRecordings(
-  recordingPath: string
-): Promise<RecordingDefinitions> {
-  // try to get new recordings if environment variable is set
-  const useNewTraffic = parseBooleanEnv(process.env.USE_NEW_TRAFFIC);
-  const newRecordingPath = composeRecordingPath(recordingPath, {
-    version: 'new',
-  });
-
-  if (useNewTraffic && (await exists(newRecordingPath))) {
-    return await parseRecordings(newRecordingPath);
-  }
-
-  // otherwise use default ones
-  const currentRecordingPath = composeRecordingPath(recordingPath);
-  const recordingExists = await exists(currentRecordingPath);
-
-  if (!recordingExists) {
-    throw new RecordingsNotFoundError(currentRecordingPath);
-  }
-
-  return await parseRecordings(currentRecordingPath);
-}
-
-export async function parseRecordings(
-  path: string
-): Promise<RecordingDefinitions> {
-  const definitionFile = await readFileQuiet(path);
-
-  if (definitionFile === undefined) {
-    throw new UnexpectedError('Reading new recording file failed');
-  }
->>>>>>> 05813233
 
   if (result !== undefined) {
     if (result.kind === 'default') {
@@ -358,175 +262,21 @@
     } else if (result.kind === 'new') {
       const analysis = await matchTraffic(result.oldRecordings, definitions);
 
-<<<<<<< HEAD
       debugRecordings('Matched incoming traffic with old one', analysis);
-=======
-export async function updateTraffic(recordingPath: string): Promise<void> {
-  const pathToCurrent = composeRecordingPath(recordingPath);
-  const pathToNew = composeRecordingPath(recordingPath, { version: 'new' });
->>>>>>> 05813233
 
       if (analysis.impact !== MatchImpact.NONE) {
         debugRecordings('Writing to new recordings file', result.file);
 
-<<<<<<< HEAD
         await writeRecordings(newRecordingsFilePath, result.file);
       }
 
       debugRecordings('No impact, incoming traffic is not stored');
-=======
-  // TODO: compose version based on used map
-  let i = 0;
-  while (
-    await exists(composeRecordingPath(recordingPath, { version: `${i}` }))
-  ) {
-    i++;
-  }
-
-  await rename(
-    pathToCurrent,
-    composeRecordingPath(recordingPath, { version: `${i}` })
-  );
-  await rename(pathToNew, pathToCurrent);
-}
->>>>>>> 05813233
 
       return analysis;
     }
 
-<<<<<<< HEAD
     debug('Recorded definitions written');
   }
 
   return undefined;
-=======
-  if (
-    updateTraffic &&
-    (await exists(composeRecordingPath(recordingPath, { version: 'new' })))
-  ) {
-    return true;
-  }
-
-  return false;
-}
-
-export async function decodeRecordings(
-  recordings: RecordingDefinition[]
-): Promise<RecordingDefinition[]> {
-  return Promise.all(recordings.map(decodeRecordingResponse));
-}
-
-export async function decodeRecordingResponse(
-  recording: RecordingDefinition
-): Promise<RecordingDefinition> {
-  const contentEncoding = getResponseHeaderValue(
-    'Content-Encoding',
-    recording.rawHeaders ?? []
-  );
-
-  if (contentEncoding === undefined) {
-    return recording;
-  }
-
-  const decodedResponse = await decodeResponse(
-    recording.response,
-    contentEncoding
-  );
-
-  return {
-    ...recording,
-    decodedResponse,
-  };
-}
-
-export function getRequestHeaderValue(
-  headerName: string,
-  payload: Record<string, string | string[]>
-): string | string[] | undefined {
-  const headerKey = Object.keys(payload).find(
-    key => key.toLowerCase() === headerName.toLowerCase()
-  );
-
-  return headerKey ? payload[headerKey] : undefined;
-}
-
-export function getResponseHeaderValue(
-  headerName: string,
-  payload: string[]
-): string | undefined {
-  for (let i = 0; i < payload.length; i += 2) {
-    if (payload[i].toLowerCase() === headerName.toLowerCase()) {
-      return payload[i + 1];
-    }
-  }
-
-  return undefined;
-}
-
-/* eslint-disable-next-line @typescript-eslint/no-explicit-any */
-function composeBuffer(response: any[]): Buffer {
-  return Buffer.concat(response.map(res => Buffer.from(res, 'hex')));
-}
-
-export async function decodeResponse(
-  response: ReplyBody | undefined,
-  contentEncoding: string
-): Promise<ReplyBody | undefined> {
-  if (response === undefined) {
-    return response;
-  }
-
-  if (!Array.isArray(response)) {
-    throw new UnexpectedError(
-      `Response is encoded by "${contentEncoding}" and is not an array`
-    );
-  }
-
-  const buffer = composeBuffer(response);
-
-  if (contentEncoding.toLowerCase() === 'gzip') {
-    return JSON.parse(
-      (await decodeBuffer(buffer, contentEncoding)).toString()
-    ) as ReplyBody;
-  } else {
-    throw new UnexpectedError(
-      `Content encoding ${contentEncoding} is not supported`
-    );
-  }
-}
-
-/**
- * Expect something like `To=%2Bxxx&From=%2Bxxx&Body=Hello+World%21`
- * and want back: `{ To: "+xxx", From: "+xxx", Body: "Hello World!" }`
- *
- * Limitation:
- *  since URLSearchParams always transform params to string we can't
- *  generate correct schema for this if it contains numbers or booleans
- */
-export function parseBody(
-  body: string,
-  _accept?: string
-): Record<string, unknown> | undefined {
-  if (body === '') {
-    return undefined;
-  }
-
-  const parsedBody = decodeURIComponent(body);
-  const result: Record<string, unknown> = {};
-  const params = new URLSearchParams(parsedBody);
-
-  for (const [key, value] of params.entries()) {
-    // parse value
-    let parsedValue: unknown;
-    if (value.startsWith('{') || value.startsWith('[')) {
-      parsedValue = JSON.parse(value);
-    } else {
-      parsedValue = value;
-    }
-
-    result[key] = parsedValue;
-  }
-
-  return result;
->>>>>>> 05813233
 }