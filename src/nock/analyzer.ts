<<<<<<< HEAD
import { CompleteSuperfaceTestConfig } from '../superface-test.interfaces';
=======
>>>>>>> 1ce0046d
import {
  ErrorCollection,
  MatchErrorLength,
  MatchErrorResponse,
<<<<<<< HEAD
  MatchErrorStatus,
} from './matcher.errors';

export type MatchImpact = 'major' | 'minor' | 'patch';
export interface AnalysisResult {
  impact: MatchImpact;
  profile: string;
  provider: string;
  useCase: string;
  errors: ErrorCollection;
  recordingPath: string;
}

export function analyzeErrors(
  sfConfig: CompleteSuperfaceTestConfig,
  errors: ErrorCollection,
  recordingPath: string
): AnalysisResult {
  return {
    profile: sfConfig.profile.configuration.id,
    provider: sfConfig.provider.configuration.name,
    useCase: sfConfig.useCase.name,
    recordingPath,
    impact: determineImpact(errors),
    errors,
  };
}

function determineImpact(errors: ErrorCollection): MatchImpact {
  // check for breaking changes
  const responseDoesNotMatch = errors.changed.some(
    error => error instanceof MatchErrorResponse
  );
  const statusCodeDoesNotMatch = errors.changed.some(
    error => error instanceof MatchErrorStatus
  );
  const responseHeadersDoesNotMatch = [
    ...errors.removed,
    ...errors.changed,
  ].some(error => error instanceof MatchErrorResponse);
  const recordingsCountMatch = [...errors.added, ...errors.removed].some(
    error => error instanceof MatchErrorLength
  );

  if (
    responseDoesNotMatch ||
    responseHeadersDoesNotMatch ||
    statusCodeDoesNotMatch ||
    recordingsCountMatch
  ) {
    return 'major';
  }

  // check for minor changes
  // TODO: determine minor change based on added data in response
  // - needs different solution than JSON schema validation

  const responseHeadersAdded = errors.added.some(
    error => error instanceof MatchErrorResponse
  );
  if (responseHeadersAdded) {
    return 'minor';
  }

  return 'patch';
=======
  MatchErrorResponseHeaders,
  MatchErrorStatus,
} from './matcher.errors';

export enum MatchImpact {
  MAJOR = 'major',
  MINOR = 'minor',
  PATCH = 'patch',
  NONE = 'none',
}
export interface AnalysisResult {
  profileId: string;
  providerName: string;
  useCaseName: string;
  recordingPath: string;
  impact: MatchImpact;
}

export function analyzeChangeImpact(errors: ErrorCollection): MatchImpact {
  // check for breaking changes
  const responseDoesNotMatch = [...errors.removed, ...errors.changed].some(
    error => error instanceof MatchErrorResponse
  );
  const statusCodeDoesNotMatch = errors.changed.some(
    error => error instanceof MatchErrorStatus
  );
  const responseHeadersDoesNotMatch = [
    ...errors.removed,
    ...errors.changed,
  ].some(error => error instanceof MatchErrorResponseHeaders);
  const recordingsCountMatch = [...errors.added, ...errors.removed].some(
    error => error instanceof MatchErrorLength
  );

  if (
    responseDoesNotMatch ||
    responseHeadersDoesNotMatch ||
    statusCodeDoesNotMatch ||
    recordingsCountMatch
  ) {
    return MatchImpact.MAJOR;
  }

  // check for minor changes
  // TODO: determine minor change based on added data in response
  // - needs different solution than JSON schema validation
  const responseExtended = errors.added.some(
    error => error instanceof MatchErrorResponse
  );
  const responseHeadersAdded = errors.added.some(
    error => error instanceof MatchErrorResponseHeaders
  );

  if (responseExtended || responseHeadersAdded) {
    return MatchImpact.MINOR;
  }

  if ([...errors.added, ...errors.removed, ...errors.changed].length !== 0) {
    return MatchImpact.PATCH;
  }

  return MatchImpact.NONE;
>>>>>>> 1ce0046d
}<|MERGE_RESOLUTION|>--- conflicted
+++ resolved
@@ -1,78 +1,7 @@
-<<<<<<< HEAD
-import { CompleteSuperfaceTestConfig } from '../superface-test.interfaces';
-=======
->>>>>>> 1ce0046d
 import {
   ErrorCollection,
   MatchErrorLength,
   MatchErrorResponse,
-<<<<<<< HEAD
-  MatchErrorStatus,
-} from './matcher.errors';
-
-export type MatchImpact = 'major' | 'minor' | 'patch';
-export interface AnalysisResult {
-  impact: MatchImpact;
-  profile: string;
-  provider: string;
-  useCase: string;
-  errors: ErrorCollection;
-  recordingPath: string;
-}
-
-export function analyzeErrors(
-  sfConfig: CompleteSuperfaceTestConfig,
-  errors: ErrorCollection,
-  recordingPath: string
-): AnalysisResult {
-  return {
-    profile: sfConfig.profile.configuration.id,
-    provider: sfConfig.provider.configuration.name,
-    useCase: sfConfig.useCase.name,
-    recordingPath,
-    impact: determineImpact(errors),
-    errors,
-  };
-}
-
-function determineImpact(errors: ErrorCollection): MatchImpact {
-  // check for breaking changes
-  const responseDoesNotMatch = errors.changed.some(
-    error => error instanceof MatchErrorResponse
-  );
-  const statusCodeDoesNotMatch = errors.changed.some(
-    error => error instanceof MatchErrorStatus
-  );
-  const responseHeadersDoesNotMatch = [
-    ...errors.removed,
-    ...errors.changed,
-  ].some(error => error instanceof MatchErrorResponse);
-  const recordingsCountMatch = [...errors.added, ...errors.removed].some(
-    error => error instanceof MatchErrorLength
-  );
-
-  if (
-    responseDoesNotMatch ||
-    responseHeadersDoesNotMatch ||
-    statusCodeDoesNotMatch ||
-    recordingsCountMatch
-  ) {
-    return 'major';
-  }
-
-  // check for minor changes
-  // TODO: determine minor change based on added data in response
-  // - needs different solution than JSON schema validation
-
-  const responseHeadersAdded = errors.added.some(
-    error => error instanceof MatchErrorResponse
-  );
-  if (responseHeadersAdded) {
-    return 'minor';
-  }
-
-  return 'patch';
-=======
   MatchErrorResponseHeaders,
   MatchErrorStatus,
 } from './matcher.errors';
@@ -83,12 +12,14 @@
   PATCH = 'patch',
   NONE = 'none',
 }
+
 export interface AnalysisResult {
   profileId: string;
   providerName: string;
   useCaseName: string;
   recordingPath: string;
   impact: MatchImpact;
+  errors: ErrorCollection;
 }
 
 export function analyzeChangeImpact(errors: ErrorCollection): MatchImpact {
@@ -135,5 +66,4 @@
   }
 
   return MatchImpact.NONE;
->>>>>>> 1ce0046d
 }