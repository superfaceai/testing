import Ajv from 'ajv';
import createDebug from 'debug';
import { createSchema } from 'genson-js/dist';
import { inspect } from 'util';

import {
  RecordingDefinition,
  RecordingDefinitions,
} from '../superface-test.interfaces';
import { ErrorCollector } from './error-collector';
import {
  ErrorCollection,
  ErrorType,
  MatchError,
  MatchErrorBaseURL,
  MatchErrorLength,
  MatchErrorMethod,
  MatchErrorPath,
  MatchErrorRequestBody,
  MatchErrorRequestHeaders,
  MatchErrorResponse,
  MatchErrorResponseHeaders,
  MatchErrorStatus,
} from './matcher.errors';
<<<<<<< HEAD
import { decodeResponse, getHeaderValue, parseBody } from './matcher.utils';
=======
import {
  decodeResponse,
  getRequestHeader,
  getResponseHeader,
  parseBody,
} from './matcher.utils';
>>>>>>> 1ce0046d

export interface MatchHeaders {
  old?: string;
  new?: string;
}

interface RequestHeaderMatch {
  accept?: MatchHeaders;
}

interface ResponseHeaderMatch {
  contentEncoding?: MatchHeaders;
  contentType?: MatchHeaders;
  contentLength?: MatchHeaders;
}

const schemaValidator = new Ajv({
  allErrors: true,
});

const debugMatching = createDebug('superface:testing:matching');
const debugMatchingSensitive = createDebug(
  'superface:testing:matching:sensitive'
);
debugMatchingSensitive(
  `
WARNING: YOU HAVE ALLOWED LOGGING SENSITIVE INFORMATION.
THIS LOGGING LEVEL DOES NOT PREVENT LEAKING SECRETS AND SHOULD NOT BE USED IF THE LOGS ARE GOING TO BE SHARED.
CONSIDER DISABLING SENSITIVE INFORMATION LOGGING BY APPENDING THE DEBUG ENVIRONMENT VARIABLE WITH ",-*:sensitive".
`
);

export type MatchResult =
  | { valid: true }
  | { valid: false; errors: ErrorCollection };

export class Matcher {
  private static errorCollector: ErrorCollector;

  /**
   * Matches old recording file to new recorded traffic.
   * Assumes we always have correct order of HTTP calls.
   *
   * @param recordingPath - path to old recording
   * @param oldTrafficDefs - old traffic loaded from recording file
   * @param newTrafficDefs - new recorded traffic
   * @returns object representing whether recordings match or not
   */
  static async match(
    oldTrafficDefs: RecordingDefinitions,
    newTrafficDefs: RecordingDefinitions
  ): Promise<MatchResult> {
    this.errorCollector = new ErrorCollector();

    if (oldTrafficDefs.length < newTrafficDefs.length) {
      this.errorCollector.add(
        ErrorType.ADD,
        new MatchErrorLength(oldTrafficDefs.length, newTrafficDefs.length)
      );
    } else if (oldTrafficDefs.length > newTrafficDefs.length) {
      this.errorCollector.add(
        ErrorType.REMOVE,
        new MatchErrorLength(oldTrafficDefs.length, newTrafficDefs.length)
      );
    }

    for (let i = 0; i < oldTrafficDefs.length; i++) {
      // access old recording and new recording
      const oldTraffic = oldTrafficDefs[i];
      const newTraffic = newTrafficDefs[i];

      await this.matchTraffic(oldTraffic, newTraffic);
    }

    const { errors, count } = this.errorCollector;

    if (count === 0) {
      debugMatching('No changes found');

      return { valid: true };
    } else {
      debugMatching(`Found ${count} ${count > 1 ? 'errors' : 'error'}`);

      return { valid: false, errors };
    }
  }

  private static async matchTraffic(
    oldTraffic?: RecordingDefinition,
    newTraffic?: RecordingDefinition
  ): Promise<void> {
    if (!oldTraffic || !newTraffic) {
      return;
    }

    debugMatching(
      `Matching HTTP calls ${oldTraffic.scope + oldTraffic.path} : ${
        newTraffic.scope + newTraffic.path
      }`
    );

    // method
    debugMatching('\trequest method');
    if (oldTraffic.method !== newTraffic.method) {
      this.errorCollector.add(
        ErrorType.CHANGE,
        new MatchErrorMethod(oldTraffic.method, newTraffic.method)
      );
    }

    // status
    debugMatching('\tresponse status');
    if (oldTraffic.status !== newTraffic.status) {
      this.errorCollector.add(
        ErrorType.CHANGE,
        new MatchErrorStatus(oldTraffic.status, newTraffic.status)
      );
    }

    // base URL
    debugMatching('\trequest base URL');
    if (oldTraffic.scope !== newTraffic.scope) {
      this.errorCollector.add(
        ErrorType.CHANGE,
        new MatchErrorBaseURL(oldTraffic.scope, newTraffic.scope)
      );
    }

    // path
    debugMatching('\trequest path');
    if (oldTraffic.path !== newTraffic.path) {
      this.errorCollector.add(
        ErrorType.CHANGE,
        new MatchErrorPath(oldTraffic.path, newTraffic.path)
      );
    }

    // TODO: research nock types of request headers and parse them correctly
    // request headers
    const { accept } = this.matchRequestHeaders(
      (oldTraffic.reqheaders as Record<string, string | string[]>) ?? {},
      (newTraffic.reqheaders as Record<string, string | string[]>) ?? {}
    );

    // response headers
    const { contentEncoding } = this.matchResponseHeaders(
      oldTraffic.rawHeaders ?? [],
      newTraffic.rawHeaders ?? []
    );

    // request body
    this.matchRequestBody(oldTraffic.body, newTraffic.body, accept);

    // response
    if (oldTraffic.response !== undefined) {
      await this.matchResponse(
        oldTraffic.response,
        newTraffic.response,
        contentEncoding
      );
    }
  }

  private static matchRequestHeaders(
    oldHeaders: Record<string, string | string[]>,
    newHeaders: Record<string, string | string[]>
  ): RequestHeaderMatch {
    debugMatching('\trequest headers');

    const accept = getRequestHeader(oldHeaders, newHeaders, 'accept');

    this.addError(
      accept.old,
      accept.new,
      new MatchErrorRequestHeaders('Accept', accept.old, accept.new)
    );

    // list of other headers to add support for:
    // ...

    return {
      accept,
    };
  }

  private static matchResponseHeaders(
    oldHeaders: string[],
    newHeaders: string[]
  ): ResponseHeaderMatch {
    debugMatching('\tresponse headers');

    // match content type
    const contentType = getResponseHeader(
      oldHeaders,
      newHeaders,
      'content-type'
    );

    if (contentType.old !== contentType.new) {
      this.addError(
        contentType.old,
        contentType.new,
        new MatchErrorResponseHeaders(
          'Content-Type',
          contentType.old,
          contentType.new
        )
      );
    }

    // match content Encoding
    const contentEncoding = getResponseHeader(
      oldHeaders,
      newHeaders,
      'content-encoding'
    );

    if (contentEncoding.old !== contentEncoding.new) {
      this.addError(
        contentEncoding.old,
        contentEncoding.new,
        new MatchErrorResponseHeaders(
          'Content-Encoding',
          contentEncoding.old,
          contentEncoding.new
        )
      );
    }

    const contentLength = getResponseHeader(
      oldHeaders,
      newHeaders,
      'content-length'
    );

    // list of other headers to add support for:
    // Access-Control-Allow-Origin, access-control-allow-headers, access-control-allow-methods
    // Cache-Control, Vary, Transfer-Encoding,
    // Pragma, Server, Connection, referrer-policy?

    return {
      contentType,
      contentEncoding,
      contentLength,
    };
  }

  private static matchRequestBody(
    oldBody: unknown,
    newBody: unknown,
    accept?: MatchHeaders
  ): void {
    debugMatching('\trequest body');

    // TODO: try to parse string body or rather compare it plainly?
    // if body is not string and is defined - expect valid JSON
    let oldRequestBody = oldBody,
      newRequestBody = newBody;

    if (typeof oldBody === 'string') {
      oldRequestBody = parseBody(oldBody, accept?.old);
    }

    if (typeof newBody === 'string') {
      newRequestBody = parseBody(newBody, accept?.new);
    }

    if (oldRequestBody === undefined && newRequestBody === undefined) {
      return;
    }

    // if old body is empty string or undefined - we dont create JSON scheme
    if (oldRequestBody === undefined && newRequestBody !== undefined) {
      this.errorCollector.add(
        ErrorType.ADD,
        new MatchErrorRequestBody({ oldRequestBody, newRequestBody })
      );
<<<<<<< HEAD
=======

      return;
    }

    if (oldRequestBody !== undefined && newRequestBody === undefined) {
      this.errorCollector.add(
        ErrorType.REMOVE,
        new MatchErrorRequestBody({ oldRequestBody, newRequestBody })
      );
>>>>>>> 1ce0046d

      return;
    }

<<<<<<< HEAD
    if (oldRequestBody !== undefined && newRequestBody === undefined) {
      this.errorCollector.add(
        ErrorType.REMOVE,
        new MatchErrorRequestBody({ oldRequestBody, newRequestBody })
      );

      return;
    }

=======
>>>>>>> 1ce0046d
    // TODO: create own algorithm for parsing this
    const valid = this.createAndValidateSchema(oldRequestBody, newRequestBody);

    if (!valid) {
      debugMatchingSensitive(schemaValidator.errors);

      this.errorCollector.add(
        ErrorType.CHANGE,
        new MatchErrorRequestBody(schemaValidator.errorsText())
      );
    }
  }

  private static async matchResponse(
    oldResponse: unknown,
    newResponse: unknown,
    contentEncoding?: MatchHeaders
  ): Promise<void> {
    debugMatching('\tresponse');
    let oldRes = oldResponse,
      newRes = newResponse;

    // if responses are encoded - decode them
    if (contentEncoding?.old !== undefined) {
      debugMatching(
        `Decoding old response based on ${contentEncoding.old} encoding`
      );

      oldRes = await decodeResponse(oldResponse, contentEncoding.old);
    }

    if (contentEncoding?.new !== undefined) {
      debugMatching(
        `Decoding new response based on ${contentEncoding.new} encoding`
      );

      newRes = await decodeResponse(newResponse, contentEncoding.new);
    }

    // validate responses
    const valid = this.createAndValidateSchema(oldRes, newRes);

    if (!valid) {
      debugMatching(schemaValidator.errors);

      this.errorCollector.add(
        ErrorType.CHANGE,
        new MatchErrorResponse(
          { oldResponse, newResponse },
          schemaValidator.errorsText()
        )
      );
    }
  }

  private static createAndValidateSchema(
    base: unknown,
    payload: unknown
  ): boolean {
    const oldJsonSchema = createSchema(base);

    debugMatchingSensitive(
      'Generated JSON Schema from old recording:',
      inspect(oldJsonSchema, true, 25)
    );

    return schemaValidator.validate(oldJsonSchema, payload);
  }

  private static addError(
    oldPayload: undefined | unknown,
    newPayload: undefined | unknown,
    error: MatchError
  ) {
    if (oldPayload === undefined && newPayload !== undefined) {
      this.errorCollector.add(ErrorType.ADD, error);
    } else if (oldPayload !== undefined && newPayload === undefined) {
      this.errorCollector.add(ErrorType.REMOVE, error);
    } else if (oldPayload !== newPayload) {
      this.errorCollector.add(ErrorType.CHANGE, error);
    }
  }
}<|MERGE_RESOLUTION|>--- conflicted
+++ resolved
@@ -22,16 +22,12 @@
   MatchErrorResponseHeaders,
   MatchErrorStatus,
 } from './matcher.errors';
-<<<<<<< HEAD
-import { decodeResponse, getHeaderValue, parseBody } from './matcher.utils';
-=======
 import {
   decodeResponse,
   getRequestHeader,
   getResponseHeader,
   parseBody,
 } from './matcher.utils';
->>>>>>> 1ce0046d
 
 export interface MatchHeaders {
   old?: string;
@@ -309,8 +305,6 @@
         ErrorType.ADD,
         new MatchErrorRequestBody({ oldRequestBody, newRequestBody })
       );
-<<<<<<< HEAD
-=======
 
       return;
     }
@@ -320,23 +314,10 @@
         ErrorType.REMOVE,
         new MatchErrorRequestBody({ oldRequestBody, newRequestBody })
       );
->>>>>>> 1ce0046d
 
       return;
     }
 
-<<<<<<< HEAD
-    if (oldRequestBody !== undefined && newRequestBody === undefined) {
-      this.errorCollector.add(
-        ErrorType.REMOVE,
-        new MatchErrorRequestBody({ oldRequestBody, newRequestBody })
-      );
-
-      return;
-    }
-
-=======
->>>>>>> 1ce0046d
     // TODO: create own algorithm for parsing this
     const valid = this.createAndValidateSchema(oldRequestBody, newRequestBody);
 
