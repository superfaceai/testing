import {
  BoundProfileProvider,
  err,
  ok,
  PerformError,
  Result,
  SuperfaceClient,
} from '@superfaceai/one-sdk';
<<<<<<< HEAD
import { Primitive } from '@superfaceai/one-sdk/dist/internal/interpreter/variables';
import { createHash } from 'crypto';
=======
>>>>>>> dfcdefeb
import createDebug from 'debug';
import {
  activate as activateNock,
  define,
  disableNetConnect,
  enableNetConnect,
  isActive as isNockActive,
  recorder,
  restore as restoreRecordings,
} from 'nock';
import { join as joinPath } from 'path';

import {
  ProcessingFunction,
  RecordingDefinitions,
  RecordingProcessOptions,
} from '.';
import {
  ComponentUndefinedError,
  FixturesPathUndefinedError,
  RecordingPathUndefinedError,
  RecordingsNotFoundError,
  UnexpectedError,
} from './common/errors';
import {
  getFixtureName,
  matchWildCard,
  removeTimestamp,
} from './common/format';
import { exists, readFileQuiet } from './common/io';
import { writeRecordings } from './common/output-stream';
import { IGenerator } from './generate-hash';
import {
  NockConfig,
  SuperfaceTestConfigPayload,
  SuperfaceTestRun,
  TestingReturn,
} from './superface-test.interfaces';
import {
  assertBoundProfileProvider,
  assertsDefinitionsAreNotStrings,
  assertsPreparedConfig,
  checkSensitiveInformation,
  getGenerator,
  getProfileId,
  getSuperJson,
  isProfileProviderLocal,
  replaceCredentials,
  searchValues,
} from './superface-test.utils';

const debug = createDebug('superface:testing');
const debugSetup = createDebug('superface:testing:setup');
const debugHashing = createDebug('superface:testing:hash');

export class SuperfaceTest {
  private sfConfig: SuperfaceTestConfigPayload;
  private boundProfileProvider?: BoundProfileProvider;
  private nockConfig?: NockConfig;
  private fixturesPath?: string;
  private recordingPath?: string;
  private generator: IGenerator;

  constructor(sfConfig?: SuperfaceTestConfigPayload, nockConfig?: NockConfig) {
    this.sfConfig = sfConfig ?? {};
    this.nockConfig = nockConfig;
    this.generator = getGenerator(sfConfig?.testInstance);

    this.setupFixturesPath();
  }

  /**
   * Tests current configuration whether all necessary components
   * are defined and ready to use and tries to perform entered usecase.
   */
  async run(
    testCase: SuperfaceTestRun,
    options?: RecordingProcessOptions
  ): Promise<TestingReturn> {
    this.prepareSuperfaceConfig(testCase);
    await this.setupSuperfaceConfig();

    assertsPreparedConfig(this.sfConfig);
    await this.checkForMapInSuperJson();

    this.boundProfileProvider =
      await this.sfConfig.client.cacheBoundProfileProvider(
        this.sfConfig.profile.configuration,
        this.sfConfig.provider.configuration
      );

    const hash = this.generator.hash({
      input: testCase.input,
      testName: testCase.currentTestName,
    });

    debugHashing('Created hash:', hash);

    this.setupRecordingPath(getFixtureName(this.sfConfig), hash);

    // parse env variable and check if test should be recorded
    const record = matchWildCard(this.sfConfig, process.env.SUPERFACE_LIVE_API);
    const processRecordings = options?.processRecordings ?? true;
    const inputVariables = searchValues(testCase.input, options?.hideInput);

    await this.startRecording(
      record,
      processRecordings,
      inputVariables,
      options?.beforeRecordingLoad
    );

    let result: Result<unknown, PerformError>;
    try {
      result = await this.sfConfig.useCase.perform(testCase.input, {
        provider: this.sfConfig.provider,
      });

      await this.endRecording(
        record,
        processRecordings,
        inputVariables,
        options?.beforeRecordingSave
      );
    } catch (error: unknown) {
      restoreRecordings();
      recorder.clear();
      enableNetConnect();

      throw error;
    }

    if (result.isErr()) {
      debug('Perform failed with error:', result.error.toString());

      return err(removeTimestamp(result.error.toString()));
    }

    if (result.isOk()) {
      debug('Perform succeeded with result:', result.value);

      return ok(result.value);
    }

    throw new UnexpectedError('Unexpected result object');
  }

  /**
   * Starts recording or loads recording fixture if exists.
   *
   * It will also process recording definitions before creating mocked requests
   * to match against constructed request and enable mocking them. This is needed
   * because stored recording fixture is possibly processed and contains placeholders
   * instead of original secrets.
   *
   * Recordings do not get processed if user specifies parameter `processRecordings` as false.
   */
  private async startRecording(
    record: boolean,
    processRecordings: boolean,
    inputVariables?: Record<string, Primitive>,
    beforeRecordingLoad?: ProcessingFunction
  ): Promise<void> {
    if (!this.recordingPath) {
      throw new RecordingPathUndefinedError();
    }

    assertsPreparedConfig(this.sfConfig);
    assertBoundProfileProvider(this.boundProfileProvider);

    const { configuration } = this.boundProfileProvider;
    const integrationParameters = configuration.parameters ?? {};
    const securitySchemes = configuration.security;
    const securityValues = this.sfConfig.provider.configuration.security;
    const baseUrl = configuration.baseUrl;

    if (record) {
      const enable_reqheaders_recording =
        this.nockConfig?.enableReqheadersRecording ?? false;

      recorder.rec({
        dont_print: true,
        output_objects: true,
        use_separator: false,
        enable_reqheaders_recording,
      });

      debug('Recording HTTP traffic started');
    } else {
      const recordingExists = await exists(this.recordingPath);

      if (!recordingExists) {
        throw new RecordingsNotFoundError();
      }

      const definitionFile = await readFileQuiet(this.recordingPath);

      if (definitionFile === undefined) {
        throw new UnexpectedError('Reading recording file failed');
      }

      const definitions = JSON.parse(definitionFile) as RecordingDefinitions;

      if (processRecordings) {
        replaceCredentials({
          definitions,
          securitySchemes,
          securityValues,
          integrationParameters,
          inputVariables,
          baseUrl,
          beforeSave: false,
        });
      }

      if (beforeRecordingLoad) {
        debug(
          "Calling custom 'beforeRecordingLoad' hook on loaded recording definitions"
        );

        await beforeRecordingLoad(definitions);
      }

      define(definitions);

      debug('Loaded and mocked recorded traffic based on recording fixture');

      disableNetConnect();

      if (!isNockActive()) {
        activateNock();
      }
    }
  }

  /**
   * Checks if recording started and if yes, it ends recording and
   * saves recording to file configured based on nock configuration from constructor.
   *
   * It will also process the recording definitions and hide sensitive information
   * based on security schemes and integration parameters defined in provider.json,
   * unless user pass in false for parameter `processRecordings`.
   */
  private async endRecording(
    record: boolean,
    processRecordings: boolean,
    inputVariables?: Record<string, Primitive>,
    beforeRecordingSave?: ProcessingFunction
  ): Promise<void> {
    if (!this.recordingPath) {
      throw new RecordingPathUndefinedError();
    }

    if (record) {
      const definitions = recorder.play();
      recorder.clear();
      restoreRecordings();

      debug(
        'Recording ended - Restored HTTP requests and cleared recorded traffic'
      );

      if (definitions === undefined || definitions.length === 0) {
        await writeRecordings(this.recordingPath, []);

        return;
      }

      assertsDefinitionsAreNotStrings(definitions);
      assertsPreparedConfig(this.sfConfig);
      assertBoundProfileProvider(this.boundProfileProvider);

      const { configuration } = this.boundProfileProvider;
      const securityValues = this.sfConfig.provider.configuration.security;
      const securitySchemes = configuration.security;
      const integrationParameters = configuration.parameters ?? {};

      if (processRecordings) {
        const baseUrl = configuration.baseUrl;

        replaceCredentials({
          definitions,
          securitySchemes,
          securityValues,
          integrationParameters,
          inputVariables,
          baseUrl,
          beforeSave: true,
        });
      }

      if (beforeRecordingSave) {
        debug(
          "Calling custom 'beforeRecordingSave' hook on recorded definitions"
        );

        await beforeRecordingSave(definitions);
      }

      if (
        securitySchemes.length > 0 ||
        securityValues.length > 0 ||
        (integrationParameters &&
          Object.values(integrationParameters).length > 0)
      ) {
        checkSensitiveInformation(
          definitions,
          securitySchemes,
          securityValues,
          integrationParameters
        );
      }

      await writeRecordings(this.recordingPath, definitions);
      debug('Recorded definitions written');
    } else {
      restoreRecordings();
      enableNetConnect();

      debug('Restored HTTP requests and enabled outgoing requests');

      return;
    }
  }

  /**
   * Sets up path to all fixtures.
   */
  private setupFixturesPath(): void {
    const { path } = this.nockConfig ?? {};

    if (this.fixturesPath === undefined) {
      this.fixturesPath = path ?? joinPath(process.cwd(), 'nock');
    }

    debugSetup('Prepare path to recording fixtures:', this.fixturesPath);
  }

  /**
   * Sets up path to recording, depends on current Superface configuration and test case input.
   */
  private setupRecordingPath(fixtureName: string, inputHash: string) {
    if (!this.fixturesPath) {
      throw new FixturesPathUndefinedError();
    }

    this.recordingPath = joinPath(
      this.fixturesPath,
      fixtureName,
      `${this.nockConfig?.fixture ?? 'recording'}-${inputHash}.json`
    );

    debugSetup('Prepare path to recording:', this.recordingPath);
  }

  /**
   * Sets up entered payload to current Superface configuration
   */
  private prepareSuperfaceConfig(payload: SuperfaceTestConfigPayload): void {
    if (payload.client !== undefined) {
      this.sfConfig.client = payload.client;
    }

    if (payload.profile !== undefined) {
      this.sfConfig.profile = payload.profile;
    }

    if (payload.provider !== undefined) {
      this.sfConfig.provider = payload.provider;
    }

    if (payload.useCase !== undefined) {
      this.sfConfig.useCase = payload.useCase;
    }

    debugSetup('Superface configuration prepared:', this.sfConfig);
  }

  /**
   * Sets up current configuration - transforms every component
   * that is represented by string to instance of that corresponding component.
   */
  private async setupSuperfaceConfig(): Promise<void> {
    if (!this.sfConfig.client) {
      this.sfConfig.client = new SuperfaceClient();

      debugSetup('Superface client initialized:', this.sfConfig.client);
    }

    if (typeof this.sfConfig.profile === 'string') {
      this.sfConfig.profile = await this.sfConfig.client.getProfile(
        this.sfConfig.profile
      );

      debugSetup('Superface Profile transformed:', this.sfConfig.profile);
    }

    if (typeof this.sfConfig.provider === 'string') {
      this.sfConfig.provider = await this.sfConfig.client.getProvider(
        this.sfConfig.provider
      );

      debugSetup('Superface Provider transformed:', this.sfConfig.provider);
    }

    if (typeof this.sfConfig.useCase === 'string') {
      if (this.sfConfig.profile === undefined) {
        throw new ComponentUndefinedError('Profile');
      }

      this.sfConfig.useCase = this.sfConfig.profile.getUseCase(
        this.sfConfig.useCase
      );

      debugSetup('Superface UseCase transformed:', this.sfConfig.useCase);
    }
  }

  /**
   * Checks whether current components in sfConfig
   * are locally linked in super.json.
   */
  private async checkForMapInSuperJson(): Promise<void> {
    assertsPreparedConfig(this.sfConfig);

    const profileId = getProfileId(this.sfConfig.profile);
    const superJson = this.sfConfig.client?.superJson ?? (await getSuperJson());

    isProfileProviderLocal(
      this.sfConfig.provider,
      profileId,
      superJson.normalized
    );
  }
}<|MERGE_RESOLUTION|>--- conflicted
+++ resolved
@@ -6,11 +6,7 @@
   Result,
   SuperfaceClient,
 } from '@superfaceai/one-sdk';
-<<<<<<< HEAD
 import { Primitive } from '@superfaceai/one-sdk/dist/internal/interpreter/variables';
-import { createHash } from 'crypto';
-=======
->>>>>>> dfcdefeb
 import createDebug from 'debug';
 import {
   activate as activateNock,
