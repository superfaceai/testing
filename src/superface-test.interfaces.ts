import {
<<<<<<< HEAD
  PerformError,
=======
  NonPrimitive,
  Primitive,
>>>>>>> ad6beb3f
  Profile,
  Provider,
  Result,
  UseCase,
} from '@superfaceai/one-sdk';
import { Definition } from 'nock/types';

<<<<<<< HEAD
import { MatchImpact } from './nock/analyzer';
import { ErrorCollection, MatchError } from './nock/matcher.errors';

export interface SuperfaceTestConfigPayload {
  client?: SuperfaceClient;
=======
export interface SuperfaceTestConfig {
>>>>>>> ad6beb3f
  profile?: Profile | string;
  provider?: Provider | string;
  useCase?: UseCase | string;
}

export type InputVariables = Record<string, Primitive>;

export interface HashOptions {
  input: NonPrimitive;
  testName?: string;
}

<<<<<<< HEAD
export type AlertFunction = (report: TestReport) => unknown | Promise<unknown>;

export type SuperfaceTestRun = Omit<
  SuperfaceTestConfigPayload,
  'testInstance'
> &
  HashOptions;

export interface SuperfaceTestConfig {
  client?: SuperfaceClient;
  profile?: Profile;
  provider?: Provider;
  useCase?: UseCase;
}

export type CompleteSuperfaceTestConfig = Required<SuperfaceTestConfig>;
=======
export type SuperfaceTestRun = SuperfaceTestConfig & HashOptions;
>>>>>>> ad6beb3f

export type TestingReturn = Result<unknown, PerformError | string>;

export interface NockConfig {
  path?: string;
  fixture?: string;
  enableReqheadersRecording?: boolean;
  testInstance?: unknown;
}

export type RecordingDefinition = Definition & {
  rawHeaders?: string[];
};
export type RecordingDefinitions = RecordingDefinition[];

export type ProcessingFunction = (
  recordings: RecordingDefinitions
) => Promise<void> | void;

export interface RecordingProcessOptions {
  processRecordings?: boolean;
  beforeRecordingSave?: ProcessingFunction;
  beforeRecordingLoad?: ProcessingFunction;
  hideInput?: string[];
  fullError?: boolean;
}

export interface AnalysisResult {
  impact: MatchImpact;
  errors: ErrorCollection<MatchError>;
}

export type TestAnalysis = Omit<AnalysisResult, 'errors'> & {
  profileId: string;
  providerName: string;
  useCaseName: string;
  recordingPath: string;
  input: NonPrimitive;
  result: TestingReturn;
  errors: ErrorCollection<string>;
};

export type TestReport = TestAnalysis[];<|MERGE_RESOLUTION|>--- conflicted
+++ resolved
@@ -1,26 +1,20 @@
 import {
-<<<<<<< HEAD
-  PerformError,
-=======
+  MapInterpreterError,
   NonPrimitive,
   Primitive,
->>>>>>> ad6beb3f
   Profile,
+  ProfileParameterError,
   Provider,
   Result,
+  UnexpectedError,
   UseCase,
 } from '@superfaceai/one-sdk';
 import { Definition } from 'nock/types';
 
-<<<<<<< HEAD
 import { MatchImpact } from './nock/analyzer';
 import { ErrorCollection, MatchError } from './nock/matcher.errors';
 
-export interface SuperfaceTestConfigPayload {
-  client?: SuperfaceClient;
-=======
 export interface SuperfaceTestConfig {
->>>>>>> ad6beb3f
   profile?: Profile | string;
   provider?: Provider | string;
   useCase?: UseCase | string;
@@ -33,27 +27,14 @@
   testName?: string;
 }
 
-<<<<<<< HEAD
 export type AlertFunction = (report: TestReport) => unknown | Promise<unknown>;
 
-export type SuperfaceTestRun = Omit<
-  SuperfaceTestConfigPayload,
-  'testInstance'
-> &
-  HashOptions;
+export type SuperfaceTestRun = SuperfaceTestConfig & HashOptions;
 
-export interface SuperfaceTestConfig {
-  client?: SuperfaceClient;
-  profile?: Profile;
-  provider?: Provider;
-  useCase?: UseCase;
-}
-
-export type CompleteSuperfaceTestConfig = Required<SuperfaceTestConfig>;
-=======
-export type SuperfaceTestRun = SuperfaceTestConfig & HashOptions;
->>>>>>> ad6beb3f
-
+export type PerformError =
+  | ProfileParameterError
+  | MapInterpreterError
+  | UnexpectedError;
 export type TestingReturn = Result<unknown, PerformError | string>;
 
 export interface NockConfig {
@@ -80,10 +61,16 @@
   fullError?: boolean;
 }
 
-export interface AnalysisResult {
-  impact: MatchImpact;
+export interface NoImpactResult {
+  impact: MatchImpact.NONE;
+}
+
+export interface ImpactResult {
+  impact: MatchImpact.MAJOR | MatchImpact.MINOR | MatchImpact.PATCH;
   errors: ErrorCollection<MatchError>;
 }
+
+export type AnalysisResult = NoImpactResult | ImpactResult;
 
 export type TestAnalysis = Omit<AnalysisResult, 'errors'> & {
   profileId: string;
