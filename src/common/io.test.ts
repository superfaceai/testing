<<<<<<< HEAD
import { SuperJson } from '@superfaceai/one-sdk';
import { join as joinPath, resolve as resolvePath } from 'path';
import { Writable } from 'stream';

import {
  exists,
  mkdirQuiet,
  readFilesInDir,
  rimraf,
  streamEnd,
  streamWrite,
} from './io';
=======
import { NormalizedSuperJsonDocument } from '@superfaceai/ast';
import { join } from 'path';
import { Writable } from 'stream';

import { mockSuperJson } from '../superface/mock/super-json';
import { exists, rimraf, streamEnd, streamWrite } from './io';
>>>>>>> ad6beb3f
import { OutputStream } from './output-stream';

describe('IO functions', () => {
  const WORKING_DIR = joinPath('fixtures', 'io');

  const FIXTURE = {
    superJson: joinPath('superface', 'super.json'),
  };

  let INITIAL_CWD: string;
  let INITIAL_SUPER_JSON: NormalizedSuperJsonDocument;

  //Mock writable stream for testing backpressure
  class MockWritable extends Writable {
    constructor(private writeMore: boolean) {
      super();
    }

    override write(_chunk: any): boolean {
      return this.writeMore;
    }
  }

  beforeAll(async () => {
    INITIAL_CWD = process.cwd();
    process.chdir(WORKING_DIR);

    INITIAL_SUPER_JSON = mockSuperJson().document;
  });

  afterAll(async () => {
    await resetSuperJson();

    // change cwd back
    process.chdir(INITIAL_CWD);
  });

  /** Resets super.json to initial state stored in `INITIAL_SUPER_JSON` */
  async function resetSuperJson() {
    await OutputStream.writeOnce(
      FIXTURE.superJson,
      JSON.stringify(INITIAL_SUPER_JSON, undefined, 2)
    );
  }

  beforeEach(async () => {
    await resetSuperJson();
  });

  afterEach(async () => {
    await rimraf('test');
  });

  describe('when checking if file exists', () => {
    it('checks file existence correctly', async () => {
      await expect(exists(FIXTURE.superJson)).resolves.toEqual(true);
      await expect(exists('superface')).resolves.toEqual(true);
      await expect(exists('some/made/up/file.json')).resolves.toEqual(false);
    }, 10000);
  });

  describe('when writing to stream', () => {
    it('rejects if a stream error occurs', async () => {
      const mockWriteable = new MockWritable(false);
      const actualPromise = streamWrite(mockWriteable, 'test/mockFile.json');
      setTimeout(() => {
        mockWriteable.emit('error');
        mockWriteable.emit('end');
      }, 100);
      await expect(actualPromise).rejects.toBeUndefined();
    }, 10000);

    it('resolves if drain occurs', async () => {
      const mockWriteable = new MockWritable(false);
      const actualPromise = streamWrite(mockWriteable, 'test/mockFile.json');
      setTimeout(() => {
        mockWriteable.emit('drain');
        mockWriteable.emit('end');
      }, 100);
      await expect(actualPromise).resolves.toBeUndefined();
    }, 10000);

    it('resolves if stream is not backpressured', async () => {
      const mockWriteable = new MockWritable(true);
      const actualPromise = streamWrite(mockWriteable, 'test/mockFile.json');
      setTimeout(() => {
        mockWriteable.emit('end');
      }, 100);
      await expect(actualPromise).resolves.toBeUndefined();
    }, 10000);
  });

  describe('when calling stream end', () => {
    it('resolves if close occurs', async () => {
      const mockWriteable = new MockWritable(false);
      const actualPromise = streamEnd(mockWriteable);
      setTimeout(() => {
        mockWriteable.emit('close');
        mockWriteable.emit('end');
      }, 100);
      await expect(actualPromise).resolves.toBeUndefined();
    }, 10000);
  });

  describe('when reading files in directory', () => {
    it('fails when directory does not exist', async () => {
      const dirname = 'not-existing-directory';

      await expect(readFilesInDir(dirname)).rejects.toThrow();
    });

    it('returns empty array when directory has no files', async () => {
      const dirname = 'test';
      await mkdirQuiet(dirname);

      await expect(readFilesInDir(dirname)).resolves.toEqual([]);
    });

    it('returns list of files in directory', async () => {
      const dirname = 'test';
      const expectedFileName = joinPath(dirname, 'test.json');

      // prepare
      await mkdirQuiet(dirname);
      await OutputStream.writeIfAbsent(expectedFileName, 'test');

      await expect(readFilesInDir(dirname)).resolves.toEqual(
        expect.arrayContaining([resolvePath(expectedFileName)])
      );
    });

    it('returns list of files, even nested in directories', async () => {
      const dirname = 'test';
      const expectedFileName1 = joinPath(dirname, 'test.json');
      const expectedFileName2 = joinPath(dirname, 'nested', 'test.json');
      const expectedFileName3 = joinPath(
        dirname,
        'nested',
        'nested',
        'test.json'
      );

      // prepare
      const options = { dirs: true };
      await OutputStream.writeIfAbsent(expectedFileName1, 'test', options);
      await OutputStream.writeIfAbsent(expectedFileName2, 'test', options);
      await OutputStream.writeIfAbsent(expectedFileName3, 'test', options);

      await expect(readFilesInDir(dirname)).resolves.toEqual(
        expect.arrayContaining([
          resolvePath(expectedFileName1),
          resolvePath(expectedFileName2),
          resolvePath(expectedFileName3),
        ])
      );
    });
  });
});<|MERGE_RESOLUTION|>--- conflicted
+++ resolved
@@ -1,8 +1,8 @@
-<<<<<<< HEAD
-import { SuperJson } from '@superfaceai/one-sdk';
+import { NormalizedSuperJsonDocument } from '@superfaceai/ast';
 import { join as joinPath, resolve as resolvePath } from 'path';
 import { Writable } from 'stream';
 
+import { mockSuperJson } from '../superface/mock/super-json';
 import {
   exists,
   mkdirQuiet,
@@ -11,14 +11,6 @@
   streamEnd,
   streamWrite,
 } from './io';
-=======
-import { NormalizedSuperJsonDocument } from '@superfaceai/ast';
-import { join } from 'path';
-import { Writable } from 'stream';
-
-import { mockSuperJson } from '../superface/mock/super-json';
-import { exists, rimraf, streamEnd, streamWrite } from './io';
->>>>>>> ad6beb3f
 import { OutputStream } from './output-stream';
 
 describe('IO functions', () => {
