--- conflicted
+++ resolved
@@ -6,11 +6,7 @@
   InstanceMissingError,
   MapUndefinedError,
   ProfileUndefinedError,
-<<<<<<< HEAD
-  ProviderUndefinedError,
-=======
   ProviderJsonUndefinedError,
->>>>>>> ad6beb3f
   RecordingPathUndefinedError,
   RecordingsNotFoundError,
   SuperJsonNotFoundError,
@@ -82,24 +78,6 @@
     it('returns correct format', () => {
       expect(error.toString()).toEqual(
         'ProviderJsonUndefinedError: Provider for "provider" does not exist.\nUse `superface create --provider --providerName provider` to create it.'
-      );
-    });
-  });
-
-  describe('when throwing ProfileUndefinedError', () => {
-    const error = new ProfileUndefinedError('profile');
-
-    it('throws in correct format', () => {
-      expect(() => {
-        throw error;
-      }).toThrow(
-        'Profile profile does not exist.\nUse `superface create --profile --profileId profile` to create it.'
-      );
-    });
-
-    it('returns correct format', () => {
-      expect(error.toString()).toEqual(
-        'ProfileUndefinedError: Profile profile does not exist.\nUse `superface create --profile --profileId profile` to create it.'
       );
     });
   });
@@ -277,13 +255,13 @@
       expect(() => {
         throw error;
       }).toThrow(
-        'No base URL was found for provider provider, configure a service in provider.json.'
-      );
-    });
-
-    it('returns correct format', () => {
-      expect(error.toString()).toEqual(
-        'BaseURLNotFoundError: No base URL was found for provider provider, configure a service in provider.json.'
+        'No base URL was found for provider "provider", configure a service in provider.json.'
+      );
+    });
+
+    it('returns correct format', () => {
+      expect(error.toString()).toEqual(
+        'BaseURLNotFoundError: No base URL was found for provider "provider", configure a service in provider.json.'
       );
     });
   });
