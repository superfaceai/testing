--- conflicted
+++ resolved
@@ -1,22 +1,4 @@
 import { join as joinPath } from 'path';
-
-<<<<<<< HEAD
-import { CompleteSuperfaceTestConfig } from '..';
-
-export function getFixtureName(sfConfig: CompleteSuperfaceTestConfig): string {
-  const { profile, provider, useCase } = sfConfig;
-
-  return joinPath(
-    profile.configuration.id,
-    provider.configuration.name,
-    useCase.name
-  );
-=======
-const ISO_DATE_REGEX =
-  /(\d{4})-(\d{2})-(\d{2})T(\d{2}):(\d{2}):(\d{2}(?:\.\d*)?)((-(\d{2}):(\d{2})|Z)?)/gm;
-
-export const removeTimestamp = (payload: string): string =>
-  payload.replace(ISO_DATE_REGEX, '');
 
 export function getFixtureName(
   profileId: string,
@@ -24,7 +6,6 @@
   usecaseName: string
 ): string {
   return joinPath(profileId, providerName, usecaseName);
->>>>>>> ad6beb3f
 }
 
 function isValidPayload(payload: string, match: string): boolean {
