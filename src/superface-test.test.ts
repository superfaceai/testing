--- conflicted
+++ resolved
@@ -9,23 +9,12 @@
 import { exists, readFileQuiet } from './common/io';
 import { writeRecordings } from './common/output-stream';
 import { generate } from './generate-hash';
-<<<<<<< HEAD
 import { Matcher } from './nock/matcher';
 import { MatchErrorResponse } from './nock/matcher.errors';
 import { saveReport } from './reporter';
-import {
-  getMockedSfConfig,
-  getProfileMock,
-  getProviderMock,
-  getUseCaseMock,
-  SuperfaceClientMock,
-} from './superface.mock';
-=======
 import { prepareSuperface } from './superface/config';
 import { mockSuperface } from './superface/mock/superface';
->>>>>>> ad6beb3f
 import { SuperfaceTest } from './superface-test';
-import { SuperfaceTestConfig } from './superface-test.interfaces';
 import {
   HIDDEN_CREDENTIALS_PLACEHOLDER,
   HIDDEN_INPUT_PLACEHOLDER,
@@ -51,15 +40,15 @@
   writeRecordings: jest.fn(),
 }));
 
-<<<<<<< HEAD
-jest.mock('./reporter');
-=======
-const testPayload: SuperfaceTestConfig = {
+const testPayload = {
   profile: 'profile',
   provider: 'provider',
   useCase: 'test',
 };
->>>>>>> ad6beb3f
+
+jest.mock('./reporter', () => ({
+  saveReport: jest.fn(),
+}));
 
 const DEFAULT_RECORDING_PATH = joinPath(process.cwd(), 'nock');
 
@@ -70,6 +59,7 @@
     mocked(exists).mockReset();
     mocked(matchWildCard).mockReset();
     mocked(writeRecordings).mockReset();
+    mocked(saveReport).mockReset();
   });
 
   describe('run', () => {
@@ -89,10 +79,6 @@
         ]);
         const endRecSpy = jest.spyOn(nock, 'restore');
 
-<<<<<<< HEAD
-        mocked(exists).mockResolvedValue(false);
-=======
->>>>>>> ad6beb3f
         mocked(matchWildCard).mockReturnValueOnce(true);
         mocked(prepareSuperface).mockResolvedValue(mockSuperface());
 
@@ -132,10 +118,6 @@
         const recorderSpy = jest.spyOn(recorder, 'rec');
         jest.spyOn(recorder, 'play').mockReturnValueOnce([]);
 
-<<<<<<< HEAD
-        mocked(exists).mockResolvedValue(false);
-=======
->>>>>>> ad6beb3f
         mocked(matchWildCard).mockReturnValueOnce(true);
         mocked(prepareSuperface).mockResolvedValue(mockSuperface());
 
@@ -170,10 +152,6 @@
           },
         ]);
 
-<<<<<<< HEAD
-        mocked(exists).mockResolvedValue(false);
-=======
->>>>>>> ad6beb3f
         mocked(matchWildCard).mockReturnValueOnce(true);
         mocked(prepareSuperface).mockResolvedValue(
           mockSuperface({
@@ -224,10 +202,6 @@
           },
         ]);
 
-<<<<<<< HEAD
-        mocked(exists).mockResolvedValue(false);
-=======
->>>>>>> ad6beb3f
         mocked(matchWildCard).mockReturnValueOnce(true);
         mocked(prepareSuperface).mockResolvedValue(
           mockSuperface({
@@ -278,10 +252,6 @@
           },
         ]);
 
-<<<<<<< HEAD
-        mocked(exists).mockResolvedValue(false);
-=======
->>>>>>> ad6beb3f
         mocked(matchWildCard).mockReturnValueOnce(true);
         mocked(prepareSuperface).mockResolvedValue(mockSuperface());
 
@@ -310,7 +280,7 @@
 
       describe('and when old traffic already exists', () => {
         it('does not write recordings when old and new traffic match', async () => {
-          superfaceTest = new SuperfaceTest(await getMockedSfConfig());
+          superfaceTest = new SuperfaceTest(testPayload);
 
           const sampleRecording = {
             scope: 'https://localhost',
@@ -325,6 +295,7 @@
             .spyOn(Matcher, 'match')
             .mockResolvedValue({ valid: true });
 
+          mocked(prepareSuperface).mockResolvedValue(mockSuperface());
           mocked(exists).mockResolvedValue(true);
           mocked(matchWildCard).mockReturnValueOnce(true);
           mocked(readFileQuiet).mockResolvedValue(
@@ -342,7 +313,7 @@
         });
 
         it('writes recordings when old and new traffic does not match', async () => {
-          superfaceTest = new SuperfaceTest(await getMockedSfConfig());
+          superfaceTest = new SuperfaceTest(testPayload);
 
           const oldRecording = {
             scope: 'https://localhost',
@@ -380,6 +351,7 @@
           });
           const saveReportSpy = mocked(saveReport);
 
+          mocked(prepareSuperface).mockResolvedValue(mockSuperface());
           mocked(exists).mockResolvedValue(true);
           mocked(matchWildCard).mockReturnValueOnce(true);
           mocked(readFileQuiet).mockResolvedValue(
@@ -488,18 +460,13 @@
 
     describe('when loading recordings', () => {
       it('throws when recording fixture does not exist', async () => {
-<<<<<<< HEAD
-        const config = await getMockedSfConfig();
         const testName = 'my-test-name';
         const expectedHash = generate(testName);
         const recordingPath = resolvePath(
-          `nock/${config.profile.configuration.id}/${config.provider.configuration.name}/${config.useCase.name}/recording-${expectedHash}.json`
-        );
-
-        superfaceTest = new SuperfaceTest(config);
-=======
-        superfaceTest = new SuperfaceTest(testPayload);
->>>>>>> ad6beb3f
+          `nock/${testPayload.profile}/${testPayload.provider}/${testPayload.useCase}/recording-${expectedHash}.json`
+        );
+
+        superfaceTest = new SuperfaceTest(testPayload);
 
         const recorderSpy = jest.spyOn(recorder, 'rec');
 
@@ -543,17 +510,6 @@
     });
 
     describe('when performing', () => {
-<<<<<<< HEAD
-      it('returns full error from perform', async () => {
-        const mockedProvider = await getProviderMock('provider');
-        const mockedUseCase = getUseCaseMock('usecase');
-
-        superfaceTest = new SuperfaceTest({
-          ...(await getMockedSfConfig()),
-          provider: mockedProvider,
-          useCase: mockedUseCase,
-        });
-=======
       it('returns error from perform', async () => {
         mocked(prepareSuperface).mockResolvedValue(
           mockSuperface({
@@ -562,7 +518,6 @@
             },
           })
         );
->>>>>>> ad6beb3f
 
         superfaceTest = new SuperfaceTest(testPayload);
 
@@ -572,34 +527,6 @@
           superfaceTest.run({ input: {} }, { fullError: true })
         ).resolves.toEqual({
           error: new MapASTError('error'),
-        });
-
-        expect(performSpy).toHaveBeenCalledTimes(1);
-        expect(performSpy).toHaveBeenCalledWith(
-          {},
-          { provider: mockedProvider }
-        );
-      });
-
-      it('returns (by default) stringified error from perform', async () => {
-        const mockedProvider = await getProviderMock('provider');
-        const mockedUseCase = getUseCaseMock('usecase');
-        const mockedMapASTError = new MapASTError('error');
-
-        superfaceTest = new SuperfaceTest({
-          ...(await getMockedSfConfig()),
-          provider: mockedProvider,
-          useCase: mockedUseCase,
-        });
-
-        const performSpy = jest
-          .spyOn(mockedUseCase, 'perform')
-          .mockResolvedValueOnce(err(mockedMapASTError));
-
-        mocked(matchWildCard).mockReturnValueOnce(true);
-
-        await expect(superfaceTest.run({ input: {} })).resolves.toEqual({
-          error: mockedMapASTError.toString(),
         });
       });
 
