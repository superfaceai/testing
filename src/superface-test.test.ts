import { ApiKeyPlacement, SecurityType } from '@superfaceai/ast';
import {
  err,
  MapASTError,
  ok,
  Profile,
  Provider,
  SuperfaceClient,
  SuperJson,
} from '@superfaceai/one-sdk';
import nock, { pendingMocks, recorder } from 'nock';
import { join as joinPath } from 'path';
import { mocked } from 'ts-jest/utils';

import {
  ComponentUndefinedError,
  MapUndefinedError,
  RecordingsNotFoundError,
} from './common/errors';
import { matchWildCard } from './common/format';
import { exists, readFileQuiet } from './common/io';
import { writeRecordings } from './common/output-stream';
<<<<<<< HEAD
=======
import {
  HIDDEN_CREDENTIALS_PLACEHOLDER,
  HIDDEN_INPUT_PLACEHOLDER,
  HIDDEN_PARAMETERS_PLACEHOLDER,
} from './nock.utils';
>>>>>>> 9d31b710
import {
  getMockedSfConfig,
  getProfileMock,
  getProviderMock,
  getUseCaseMock,
  SuperfaceClientMock,
} from './superface.mock';
import { SuperfaceTest } from './superface-test';
import { HIDDEN_CREDENTIALS_PLACEHOLDER } from './superface-test.utils';

/* eslint-disable @typescript-eslint/unbound-method */

jest.mock('./common/io', () => ({
  readFileQuiet: jest.fn(),
  exists: jest.fn(),
}));

jest.mock('./common/format', () => ({
  ...jest.requireActual('./common/format'),
  matchWildCard: jest.fn(),
}));

jest.mock('./common/output-stream', () => ({
  ...jest.requireActual('./common/output-stream'),
  writeRecordings: jest.fn(),
}));

const DEFAULT_RECORDING_PATH = joinPath(process.cwd(), 'nock');

describe('SuperfaceTest', () => {
  let superfaceTest: SuperfaceTest;

  afterEach(() => {
    jest.restoreAllMocks();

    mocked(exists).mockReset();
    mocked(matchWildCard).mockReset();
    mocked(writeRecordings).mockReset();
  });

  beforeEach(() => {
    superfaceTest = new SuperfaceTest();
  });

  describe('run', () => {
    describe('when preparing configuration', () => {
      let client: SuperfaceClient,
        mockedProfile: Profile,
        mockedProvider: Provider;

      beforeAll(async () => {
        client = new SuperfaceClientMock();
        mockedProfile = await getProfileMock('profile');
        mockedProvider = await getProviderMock('provider');
      });

      it('throws when Profile is not entered', async () => {
        const superface = new SuperfaceTest({ client });

        await expect(
          superface.run({
            input: {},
          })
        ).rejects.toThrowError(new ComponentUndefinedError('Profile'));
      });

      it('throws when UseCase is entered, but Profile is not entered', async () => {
        const superface = new SuperfaceTest({
          client,
          useCase: 'some-use-case',
        });

        await expect(
          superface.run({
            input: {},
          })
        ).rejects.toThrowError(new ComponentUndefinedError('Profile'));
      });

      it('throws when Provider is not entered', async () => {
        const superface = new SuperfaceTest({ client, profile: mockedProfile });

        await expect(
          superface.run({
            input: {},
          })
        ).rejects.toThrowError(new ComponentUndefinedError('Provider'));
      });

      it('throws when UseCase is not entered', async () => {
        const superface = new SuperfaceTest({
          client,
          profile: mockedProfile,
          provider: mockedProvider,
        });

        await expect(
          superface.run({
            input: {},
          })
        ).rejects.toThrowError(new ComponentUndefinedError('UseCase'));
      });
    });

    describe('when checking for local map', () => {
      it('throws error when profileProvider is not local', async () => {
        const mockSuperJson = new SuperJson({
          profiles: {
            profile: {
              file: 'path/to/profile.supr',
              providers: {
                provider: {},
              },
            },
          },
          providers: {
            provider: {
              security: [],
            },
          },
        });

        superfaceTest = new SuperfaceTest(
          await getMockedSfConfig({ superJson: mockSuperJson })
        );

        await expect(superfaceTest.run({ input: {} })).rejects.toThrowError(
          new MapUndefinedError('profile', 'provider')
        );
      });
    });

    describe('when recording', () => {
      it('writes and restores recordings', async () => {
        superfaceTest = new SuperfaceTest(await getMockedSfConfig());

        const writeRecordingsSpy = mocked(writeRecordings);
        const recorderSpy = jest.spyOn(recorder, 'rec');
        const playSpy = jest.spyOn(recorder, 'play').mockReturnValueOnce([
          {
            scope: 'https://localhost',
            path: '/',
            status: 200,
            response: { some: 'data' },
          },
        ]);
        const endRecSpy = jest.spyOn(nock, 'restore');

        mocked(exists).mockResolvedValue(true);
        mocked(matchWildCard).mockReturnValueOnce(true);

        await superfaceTest.run({ input: {} });

        expect(recorderSpy).toHaveBeenCalledTimes(1);
        expect(recorderSpy).toHaveBeenCalledWith({
          dont_print: true,
          output_objects: true,
          use_separator: false,
          enable_reqheaders_recording: false,
        });

        expect(playSpy).toHaveBeenCalledTimes(1);
        expect(endRecSpy).toHaveBeenCalledTimes(1);

        expect(writeRecordingsSpy).toHaveBeenCalledTimes(1);
        expect(writeRecordingsSpy).toHaveBeenCalledWith(
          expect.stringContaining(DEFAULT_RECORDING_PATH),
          [
            {
              scope: 'https://localhost',
              path: '/',
              status: 200,
              response: {
                some: 'data',
              },
            },
          ]
        );
      });

      it('writes recordings when no traffic was recorded', async () => {
        superfaceTest = new SuperfaceTest(await getMockedSfConfig());

        const writeRecordingsSpy = mocked(writeRecordings);
        const recorderSpy = jest.spyOn(recorder, 'rec');
        const playSpy = jest.spyOn(recorder, 'play').mockReturnValueOnce([]);
        const endRecSpy = jest.spyOn(nock, 'restore');

        mocked(exists).mockResolvedValue(true);
        mocked(matchWildCard).mockReturnValueOnce(true);

        await superfaceTest.run({ input: {} });

        expect(recorderSpy).toHaveBeenCalledTimes(1);
        expect(recorderSpy).toHaveBeenCalledWith({
          dont_print: true,
          output_objects: true,
          use_separator: false,
          enable_reqheaders_recording: false,
        });

        expect(playSpy).toHaveBeenCalledTimes(1);
        expect(endRecSpy).toHaveBeenCalledTimes(1);

        expect(writeRecordingsSpy).toHaveBeenCalledTimes(1);
        expect(writeRecordingsSpy).toHaveBeenCalledWith(
          expect.stringContaining(DEFAULT_RECORDING_PATH),
          []
        );
      });

      it('writes and restores modified recordings when security is used', async () => {
        const secret = 'secret';
        superfaceTest = new SuperfaceTest(
          await getMockedSfConfig({
            baseUrl: 'https://localhost',
            securitySchemes: [
              {
                id: 'api-key',
                type: 'apiKey' as SecurityType.APIKEY,
                in: 'query' as ApiKeyPlacement.QUERY,
                name: 'api_key',
              },
            ],
            securityValues: [{ id: 'api-key', apikey: secret }],
          })
        );

        const writeRecordingsSpy = mocked(writeRecordings);
        const playSpy = jest.spyOn(recorder, 'play').mockReturnValueOnce([
          {
            scope: 'https://localhost',
            path: `/?api_key=${secret}`,
            status: 200,
            response: { auth: secret },
          },
        ]);
        const endRecSpy = jest.spyOn(nock, 'restore');

        mocked(exists).mockResolvedValue(true);
        mocked(matchWildCard).mockReturnValueOnce(true);

        await superfaceTest.run({ input: {} });

        expect(playSpy).toHaveBeenCalledTimes(1);
        expect(endRecSpy).toHaveBeenCalledTimes(1);

        expect(writeRecordingsSpy).toHaveBeenCalledTimes(1);
        expect(writeRecordingsSpy).toHaveBeenCalledWith(
          expect.stringContaining(DEFAULT_RECORDING_PATH),
          [
            {
              scope: 'https://localhost',
              path: `/?api_key=${HIDDEN_CREDENTIALS_PLACEHOLDER}api-key`,
              status: 200,
              response: {
                auth: HIDDEN_CREDENTIALS_PLACEHOLDER,
              },
            },
          ]
        );
      });

      it('writes and restores modified recordings when integration parameters are used', async () => {
        const param = 'integration-parameter';
        superfaceTest = new SuperfaceTest(
          await getMockedSfConfig({
            baseUrl: 'https://localhost',
            parameters: {
              param,
            },
          })
        );

        const writeRecordingsSpy = mocked(writeRecordings);
        const playSpy = jest.spyOn(recorder, 'play').mockReturnValueOnce([
          {
            scope: 'https://localhost',
            path: `/?api_key=${param}`,
            status: 200,
            response: { auth: param },
          },
        ]);
        const endRecSpy = jest.spyOn(nock, 'restore');

        mocked(exists).mockResolvedValue(true);
        mocked(matchWildCard).mockReturnValueOnce(true);

        await superfaceTest.run({ input: {} });

        expect(playSpy).toHaveBeenCalledTimes(1);
        expect(endRecSpy).toHaveBeenCalledTimes(1);

        expect(writeRecordingsSpy).toHaveBeenCalledTimes(1);
        expect(writeRecordingsSpy).toHaveBeenCalledWith(
          expect.stringContaining(DEFAULT_RECORDING_PATH),
          [
            {
              scope: 'https://localhost',
              path: `/?api_key=${HIDDEN_PARAMETERS_PLACEHOLDER}`,
              status: 200,
              response: {
                auth: HIDDEN_PARAMETERS_PLACEHOLDER,
              },
            },
          ]
        );
      });

      it('writes and restores modified recordings when hiding input is used', async () => {
        const token = 'secret';
        const refresh = 'refresh-token';

        superfaceTest = new SuperfaceTest(
          await getMockedSfConfig({
            baseUrl: 'https://localhost',
          })
        );

        const writeRecordingsSpy = mocked(writeRecordings);
        const playSpy = jest.spyOn(recorder, 'play').mockReturnValueOnce([
          {
            scope: 'https://localhost',
            path: `/?token=${token}`,
            status: 200,
            response: {
              auth: {
                value: token,
                refresh,
              },
            },
          },
        ]);
        const endRecSpy = jest.spyOn(nock, 'restore');

        mocked(exists).mockResolvedValue(true);
        mocked(matchWildCard).mockReturnValueOnce(true);

        await superfaceTest.run(
          { input: { auth: { token, refresh } } },
          { hideInput: ['auth.token', 'auth.refresh'] }
        );

        expect(playSpy).toHaveBeenCalledTimes(1);
        expect(endRecSpy).toHaveBeenCalledTimes(1);

        expect(writeRecordingsSpy).toHaveBeenCalledTimes(1);
        expect(writeRecordingsSpy).toHaveBeenCalledWith(
          expect.stringContaining(DEFAULT_RECORDING_PATH),
          [
            {
              scope: 'https://localhost',
              path: `/?token=${HIDDEN_INPUT_PLACEHOLDER}`,
              status: 200,
              response: {
                auth: {
                  value: HIDDEN_INPUT_PLACEHOLDER,
                  refresh: HIDDEN_INPUT_PLACEHOLDER,
                },
              },
            },
          ]
        );
      });
    });

    describe('when loading recordings', () => {
      it('throws when recording fixture does not exist', async () => {
        superfaceTest = new SuperfaceTest(await getMockedSfConfig());

        const recorderSpy = jest.spyOn(recorder, 'rec');

        mocked(exists).mockResolvedValueOnce(false);
        mocked(matchWildCard).mockReturnValueOnce(false);

        await expect(superfaceTest.run({ input: {} })).rejects.toThrowError(
          new RecordingsNotFoundError()
        );

        expect(recorderSpy).not.toHaveBeenCalled();
      });

      it('loads fixture if it exists, but contains no recordings', async () => {
        superfaceTest = new SuperfaceTest(await getMockedSfConfig());

        const defineRecordingSpy = jest
          .spyOn(nock, 'define')
          .mockReturnValueOnce([]);
        const disableNetConnectSpy = jest.spyOn(nock, 'disableNetConnect');
        const enableNetConnectSpy = jest.spyOn(nock, 'enableNetConnect');
        const endRecSpy = jest.spyOn(nock, 'restore');
        const recorderSpy = jest.spyOn(recorder, 'rec');
        const writeRecordingsSpy = mocked(writeRecordings);

        mocked(exists).mockResolvedValueOnce(true);
        mocked(readFileQuiet).mockResolvedValueOnce('[]');
        mocked(matchWildCard).mockReturnValueOnce(false);

        await expect(superfaceTest.run({ input: {} })).resolves.not.toThrow();

        expect(pendingMocks()).toEqual([]);
        expect(defineRecordingSpy).toHaveBeenCalledTimes(1);
        expect(disableNetConnectSpy).toHaveBeenCalledTimes(1);
        expect(enableNetConnectSpy).toHaveBeenCalledTimes(1);
        expect(endRecSpy).toHaveBeenCalledTimes(1);
        expect(recorderSpy).not.toHaveBeenCalled();
        expect(writeRecordingsSpy).not.toHaveBeenCalled();
      });
    });

    describe('when performing', () => {
      it('returns error from perform', async () => {
        const mockedProvider = await getProviderMock('provider');
        const mockedUseCase = getUseCaseMock('usecase');

        superfaceTest = new SuperfaceTest({
          ...(await getMockedSfConfig()),
          provider: mockedProvider,
          useCase: mockedUseCase,
        });

        const performSpy = jest
          .spyOn(mockedUseCase, 'perform')
          .mockResolvedValueOnce(err(new MapASTError('error')));

        mocked(matchWildCard).mockReturnValueOnce(true);

        await expect(superfaceTest.run({ input: {} })).resolves.toEqual({
          error: new MapASTError('error').toString(),
        });

        expect(performSpy).toHaveBeenCalledTimes(1);
        expect(performSpy).toHaveBeenCalledWith(
          {},
          { provider: mockedProvider }
        );
      });

      it('retuns value from perform', async () => {
        const mockedProvider = await getProviderMock('provider');
        const mockedUseCase = getUseCaseMock('usecase', {
          isOk: true,
          result: ok('result'),
        });

        superfaceTest = new SuperfaceTest({
          ...(await getMockedSfConfig()),
          provider: mockedProvider,
          useCase: mockedUseCase,
        });

        mocked(matchWildCard).mockReturnValueOnce(true);

        await expect(superfaceTest.run({ input: {} })).resolves.toEqual({
          value: 'result',
        });

        expect(mockedUseCase.perform).toHaveBeenCalledTimes(1);
        expect(mockedUseCase.perform).toHaveBeenCalledWith(
          {},
          { provider: mockedProvider }
        );
      });
    });
  });
});<|MERGE_RESOLUTION|>--- conflicted
+++ resolved
@@ -20,14 +20,6 @@
 import { matchWildCard } from './common/format';
 import { exists, readFileQuiet } from './common/io';
 import { writeRecordings } from './common/output-stream';
-<<<<<<< HEAD
-=======
-import {
-  HIDDEN_CREDENTIALS_PLACEHOLDER,
-  HIDDEN_INPUT_PLACEHOLDER,
-  HIDDEN_PARAMETERS_PLACEHOLDER,
-} from './nock.utils';
->>>>>>> 9d31b710
 import {
   getMockedSfConfig,
   getProfileMock,
@@ -36,7 +28,11 @@
   SuperfaceClientMock,
 } from './superface.mock';
 import { SuperfaceTest } from './superface-test';
-import { HIDDEN_CREDENTIALS_PLACEHOLDER } from './superface-test.utils';
+import {
+  HIDDEN_CREDENTIALS_PLACEHOLDER,
+  HIDDEN_INPUT_PLACEHOLDER,
+  HIDDEN_PARAMETERS_PLACEHOLDER,
+} from './superface-test.utils';
 
 /* eslint-disable @typescript-eslint/unbound-method */
 
