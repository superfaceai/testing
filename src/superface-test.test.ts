import { ApiKeyPlacement, SecurityType } from '@superfaceai/ast';
import {
  err,
  MapASTError,
  ok,
  Profile,
  Provider,
  SuperfaceClient,
  SuperJson,
} from '@superfaceai/one-sdk';
import nock, { pendingMocks, recorder } from 'nock';
import { join as joinPath } from 'path';
import { mocked } from 'ts-jest/utils';

import {
  ComponentUndefinedError,
  MapUndefinedError,
  RecordingsNotFoundError,
} from './common/errors';
import { matchWildCard } from './common/format';
import { exists, readFileQuiet } from './common/io';
import { writeRecordings } from './common/output-stream';
<<<<<<< HEAD
import {
  HIDDEN_CREDENTIALS_PLACEHOLDER,
  HIDDEN_INPUT_PLACEHOLDER,
  HIDDEN_PARAMETERS_PLACEHOLDER,
} from './nock.utils';
=======
>>>>>>> df634fe7
import {
  getMockedSfConfig,
  getProfileMock,
  getProviderMock,
  getUseCaseMock,
  SuperfaceClientMock,
} from './superface.mock';
import { SuperfaceTest } from './superface-test';
import { HIDDEN_CREDENTIALS_PLACEHOLDER } from './superface-test.utils';

/* eslint-disable @typescript-eslint/unbound-method */

jest.mock('./common/io', () => ({
  readFileQuiet: jest.fn(),
  exists: jest.fn(),
}));

jest.mock('./common/format', () => ({
  ...jest.requireActual('./common/format'),
  matchWildCard: jest.fn(),
}));

jest.mock('./common/output-stream', () => ({
  ...jest.requireActual('./common/output-stream'),
  writeRecordings: jest.fn(),
}));

const DEFAULT_RECORDING_PATH = joinPath(process.cwd(), 'nock');

describe('SuperfaceTest', () => {
  let superfaceTest: SuperfaceTest;

  afterEach(() => {
    jest.restoreAllMocks();

    mocked(exists).mockReset();
    mocked(matchWildCard).mockReset();
    mocked(writeRecordings).mockReset();
  });

  beforeEach(() => {
    superfaceTest = new SuperfaceTest();
  });

  describe('run', () => {
    describe('when preparing configuration', () => {
      let client: SuperfaceClient,
        mockedProfile: Profile,
        mockedProvider: Provider;

      beforeAll(async () => {
        client = new SuperfaceClientMock();
        mockedProfile = await getProfileMock('profile');
        mockedProvider = await getProviderMock('provider');
      });

      it('throws when Profile is not entered', async () => {
        const superface = new SuperfaceTest({ client });

        await expect(
          superface.run({
            input: {},
          })
        ).rejects.toThrowError(new ComponentUndefinedError('Profile'));
      });

      it('throws when UseCase is entered, but Profile is not entered', async () => {
        const superface = new SuperfaceTest({
          client,
          useCase: 'some-use-case',
        });

        await expect(
          superface.run({
            input: {},
          })
        ).rejects.toThrowError(new ComponentUndefinedError('Profile'));
      });

      it('throws when Provider is not entered', async () => {
        const superface = new SuperfaceTest({ client, profile: mockedProfile });

        await expect(
          superface.run({
            input: {},
          })
        ).rejects.toThrowError(new ComponentUndefinedError('Provider'));
      });

      it('throws when UseCase is not entered', async () => {
        const superface = new SuperfaceTest({
          client,
          profile: mockedProfile,
          provider: mockedProvider,
        });

        await expect(
          superface.run({
            input: {},
          })
        ).rejects.toThrowError(new ComponentUndefinedError('UseCase'));
      });
    });

    describe('when checking for local map', () => {
      it('throws error when profileProvider is not local', async () => {
        const mockSuperJson = new SuperJson({
          profiles: {
            profile: {
              file: 'path/to/profile.supr',
              providers: {
                provider: {},
              },
            },
          },
          providers: {
            provider: {
              security: [],
            },
          },
        });

        superfaceTest = new SuperfaceTest(
          await getMockedSfConfig({ superJson: mockSuperJson })
        );

        await expect(superfaceTest.run({ input: {} })).rejects.toThrowError(
          new MapUndefinedError('profile', 'provider')
        );
      });
    });

    describe('when recording', () => {
      it('writes and restores recordings', async () => {
        superfaceTest = new SuperfaceTest(await getMockedSfConfig());

        const writeRecordingsSpy = mocked(writeRecordings);
        const recorderSpy = jest.spyOn(recorder, 'rec');
        const playSpy = jest.spyOn(recorder, 'play').mockReturnValueOnce([
          {
            scope: 'https://localhost',
            path: '/',
            status: 200,
            response: { some: 'data' },
          },
        ]);
        const endRecSpy = jest.spyOn(nock, 'restore');

        mocked(exists).mockResolvedValue(true);
        mocked(matchWildCard).mockReturnValueOnce(true);

        await superfaceTest.run({ input: {} });

        expect(recorderSpy).toHaveBeenCalledTimes(1);
        expect(recorderSpy).toHaveBeenCalledWith({
          dont_print: true,
          output_objects: true,
          use_separator: false,
          enable_reqheaders_recording: false,
        });

        expect(playSpy).toHaveBeenCalledTimes(1);
        expect(endRecSpy).toHaveBeenCalledTimes(1);

        expect(writeRecordingsSpy).toHaveBeenCalledTimes(1);
        expect(writeRecordingsSpy).toHaveBeenCalledWith(
          expect.stringContaining(DEFAULT_RECORDING_PATH),
          [
            {
              scope: 'https://localhost',
              path: '/',
              status: 200,
              response: {
                some: 'data',
              },
            },
          ]
        );
      });

      it('writes recordings when no traffic was recorded', async () => {
        superfaceTest = new SuperfaceTest(await getMockedSfConfig());

        const writeRecordingsSpy = mocked(writeRecordings);
        const recorderSpy = jest.spyOn(recorder, 'rec');
        jest.spyOn(recorder, 'play').mockReturnValueOnce([]);

        mocked(exists).mockResolvedValue(true);
        mocked(matchWildCard).mockReturnValueOnce(true);

        await superfaceTest.run({ input: {} });

        expect(recorderSpy).toHaveBeenCalledTimes(1);
        expect(recorderSpy).toHaveBeenCalledWith({
          dont_print: true,
          output_objects: true,
          use_separator: false,
          enable_reqheaders_recording: false,
        });

        expect(writeRecordingsSpy).toHaveBeenCalledWith(
          expect.stringContaining(DEFAULT_RECORDING_PATH),
          []
        );
      });

      it('writes and restores modified recordings when security is used', async () => {
        const secret = 'secret';
        superfaceTest = new SuperfaceTest(
          await getMockedSfConfig({
            baseUrl: 'https://localhost',
            securitySchemes: [
              {
                id: 'api-key',
                type: 'apiKey' as SecurityType.APIKEY,
                in: 'query' as ApiKeyPlacement.QUERY,
                name: 'api_key',
              },
            ],
            securityValues: [{ id: 'api-key', apikey: secret }],
          })
        );

        const writeRecordingsSpy = mocked(writeRecordings);
        jest.spyOn(recorder, 'play').mockReturnValueOnce([
          {
            scope: 'https://localhost',
            path: `/?api_key=${secret}`,
            status: 200,
            response: { auth: secret },
          },
        ]);

        mocked(exists).mockResolvedValue(true);
        mocked(matchWildCard).mockReturnValueOnce(true);

        await superfaceTest.run({ input: {} });

        expect(writeRecordingsSpy).toHaveBeenCalledWith(
          expect.stringContaining(DEFAULT_RECORDING_PATH),
          [
            {
              scope: 'https://localhost',
              path: `/?api_key=${HIDDEN_CREDENTIALS_PLACEHOLDER}api-key`,
              status: 200,
              response: {
                auth: HIDDEN_CREDENTIALS_PLACEHOLDER,
              },
            },
          ]
        );
      });

      it('writes and restores modified recordings when integration parameters are used', async () => {
        const param = 'integration-parameter';
        superfaceTest = new SuperfaceTest(
          await getMockedSfConfig({
            baseUrl: 'https://localhost',
            parameters: {
              param,
            },
          })
        );

        const writeRecordingsSpy = mocked(writeRecordings);
        jest.spyOn(recorder, 'play').mockReturnValueOnce([
          {
            scope: 'https://localhost',
            path: `/?api_key=${param}`,
            status: 200,
            response: { auth: param },
          },
        ]);

        mocked(exists).mockResolvedValue(true);
        mocked(matchWildCard).mockReturnValueOnce(true);

        await superfaceTest.run({ input: {} });

        expect(writeRecordingsSpy).toHaveBeenCalledWith(
          expect.stringContaining(DEFAULT_RECORDING_PATH),
          [
            {
              scope: 'https://localhost',
              path: `/?api_key=${HIDDEN_PARAMETERS_PLACEHOLDER}`,
              status: 200,
              response: {
                auth: HIDDEN_PARAMETERS_PLACEHOLDER,
              },
            },
          ]
        );
      });

      it('writes and restores modified recordings when hiding input is used', async () => {
        const token = 'secret';
        const refresh = 'refresh-token';

        superfaceTest = new SuperfaceTest(
          await getMockedSfConfig({ baseUrl: 'https://localhost' })
        );

        const writeRecordingsSpy = mocked(writeRecordings);
        jest.spyOn(recorder, 'play').mockReturnValueOnce([
          {
            scope: 'https://localhost',
            path: `/?token=${token}`,
            status: 200,
            response: {
              auth: {
                value: token,
                refresh,
              },
            },
          },
        ]);

        mocked(exists).mockResolvedValue(true);
        mocked(matchWildCard).mockReturnValueOnce(true);

        await superfaceTest.run(
          { input: { auth: { token, refresh } } },
          { hideInput: ['auth.token', 'auth.refresh'] }
        );

        expect(writeRecordingsSpy).toHaveBeenCalledWith(
          expect.stringContaining(DEFAULT_RECORDING_PATH),
          [
            {
              scope: 'https://localhost',
              path: `/?token=${HIDDEN_INPUT_PLACEHOLDER}`,
              status: 200,
              response: {
                auth: {
                  value: HIDDEN_INPUT_PLACEHOLDER,
                  refresh: HIDDEN_INPUT_PLACEHOLDER,
                },
              },
            },
          ]
        );
      });
    });

    describe('when loading recordings', () => {
      it('throws when recording fixture does not exist', async () => {
        superfaceTest = new SuperfaceTest(await getMockedSfConfig());

        const recorderSpy = jest.spyOn(recorder, 'rec');

        mocked(exists).mockResolvedValueOnce(false);
        mocked(matchWildCard).mockReturnValueOnce(false);

        await expect(superfaceTest.run({ input: {} })).rejects.toThrowError(
          new RecordingsNotFoundError()
        );

        expect(recorderSpy).not.toHaveBeenCalled();
      });

      it('loads fixture if it exists, but contains no recordings', async () => {
        superfaceTest = new SuperfaceTest(await getMockedSfConfig());

        const defineRecordingSpy = jest
          .spyOn(nock, 'define')
          .mockReturnValueOnce([]);
        const disableNetConnectSpy = jest.spyOn(nock, 'disableNetConnect');
        const enableNetConnectSpy = jest.spyOn(nock, 'enableNetConnect');
        const endRecSpy = jest.spyOn(nock, 'restore');
        const recorderSpy = jest.spyOn(recorder, 'rec');
        const writeRecordingsSpy = mocked(writeRecordings);

        mocked(exists).mockResolvedValueOnce(true);
        mocked(readFileQuiet).mockResolvedValueOnce('[]');
        mocked(matchWildCard).mockReturnValueOnce(false);

        await expect(superfaceTest.run({ input: {} })).resolves.not.toThrow();

        expect(pendingMocks()).toEqual([]);
        expect(defineRecordingSpy).toHaveBeenCalledTimes(1);
        expect(disableNetConnectSpy).toHaveBeenCalledTimes(1);
        expect(enableNetConnectSpy).toHaveBeenCalledTimes(1);
        expect(endRecSpy).toHaveBeenCalledTimes(1);
        expect(recorderSpy).not.toHaveBeenCalled();
        expect(writeRecordingsSpy).not.toHaveBeenCalled();
      });
    });

    describe('when performing', () => {
      it('returns error from perform', async () => {
        const mockedProvider = await getProviderMock('provider');
        const mockedUseCase = getUseCaseMock('usecase');

        superfaceTest = new SuperfaceTest({
          ...(await getMockedSfConfig()),
          provider: mockedProvider,
          useCase: mockedUseCase,
        });

        const performSpy = jest
          .spyOn(mockedUseCase, 'perform')
          .mockResolvedValueOnce(err(new MapASTError('error')));

        mocked(matchWildCard).mockReturnValueOnce(true);

        await expect(superfaceTest.run({ input: {} })).resolves.toEqual({
          error: new MapASTError('error').toString(),
        });

        expect(performSpy).toHaveBeenCalledTimes(1);
        expect(performSpy).toHaveBeenCalledWith(
          {},
          { provider: mockedProvider }
        );
      });

      it('retuns value from perform', async () => {
        const mockedProvider = await getProviderMock('provider');
        const mockedUseCase = getUseCaseMock('usecase', {
          isOk: true,
          result: ok('result'),
        });

        superfaceTest = new SuperfaceTest({
          ...(await getMockedSfConfig()),
          provider: mockedProvider,
          useCase: mockedUseCase,
        });

        mocked(matchWildCard).mockReturnValueOnce(true);

        await expect(superfaceTest.run({ input: {} })).resolves.toEqual({
          value: 'result',
        });

        expect(mockedUseCase.perform).toHaveBeenCalledTimes(1);
        expect(mockedUseCase.perform).toHaveBeenCalledWith(
          {},
          { provider: mockedProvider }
        );
      });
    });
  });
});<|MERGE_RESOLUTION|>--- conflicted
+++ resolved
@@ -20,14 +20,6 @@
 import { matchWildCard } from './common/format';
 import { exists, readFileQuiet } from './common/io';
 import { writeRecordings } from './common/output-stream';
-<<<<<<< HEAD
-import {
-  HIDDEN_CREDENTIALS_PLACEHOLDER,
-  HIDDEN_INPUT_PLACEHOLDER,
-  HIDDEN_PARAMETERS_PLACEHOLDER,
-} from './nock.utils';
-=======
->>>>>>> df634fe7
 import {
   getMockedSfConfig,
   getProfileMock,
@@ -36,7 +28,11 @@
   SuperfaceClientMock,
 } from './superface.mock';
 import { SuperfaceTest } from './superface-test';
-import { HIDDEN_CREDENTIALS_PLACEHOLDER } from './superface-test.utils';
+import {
+  HIDDEN_CREDENTIALS_PLACEHOLDER,
+  HIDDEN_INPUT_PLACEHOLDER,
+  HIDDEN_PARAMETERS_PLACEHOLDER,
+} from './superface-test.utils';
 
 /* eslint-disable @typescript-eslint/unbound-method */
 
@@ -274,7 +270,7 @@
               path: `/?api_key=${HIDDEN_CREDENTIALS_PLACEHOLDER}api-key`,
               status: 200,
               response: {
-                auth: HIDDEN_CREDENTIALS_PLACEHOLDER,
+                auth: `${HIDDEN_CREDENTIALS_PLACEHOLDER}api-key`,
               },
             },
           ]
@@ -312,10 +308,10 @@
           [
             {
               scope: 'https://localhost',
-              path: `/?api_key=${HIDDEN_PARAMETERS_PLACEHOLDER}`,
+              path: `/?api_key=${HIDDEN_PARAMETERS_PLACEHOLDER}param`,
               status: 200,
               response: {
-                auth: HIDDEN_PARAMETERS_PLACEHOLDER,
+                auth: `${HIDDEN_PARAMETERS_PLACEHOLDER}param`,
               },
             },
           ]
@@ -358,12 +354,12 @@
           [
             {
               scope: 'https://localhost',
-              path: `/?token=${HIDDEN_INPUT_PLACEHOLDER}`,
+              path: `/?token=${HIDDEN_INPUT_PLACEHOLDER}auth.token`,
               status: 200,
               response: {
                 auth: {
-                  value: HIDDEN_INPUT_PLACEHOLDER,
-                  refresh: HIDDEN_INPUT_PLACEHOLDER,
+                  value: `${HIDDEN_INPUT_PLACEHOLDER}auth.token`,
+                  refresh: `${HIDDEN_INPUT_PLACEHOLDER}auth.refresh`,
                 },
               },
             },
