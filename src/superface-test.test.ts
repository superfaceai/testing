import { ApiKeyPlacement, SecurityType } from '@superfaceai/ast';
import { err, MapASTError, ok } from '@superfaceai/one-sdk';
import nock, { pendingMocks, recorder } from 'nock';
import { join as joinPath, resolve as resolvePath } from 'path';
import { mocked } from 'ts-jest/utils';

import { RecordingsNotFoundError } from './common/errors';
import { matchWildCard } from './common/format';
import { exists, readFileQuiet } from './common/io';
import { writeRecordings } from './common/output-stream';
import { generate } from './generate-hash';
import { Matcher } from './nock/matcher';
import { MatchErrorResponse } from './nock/matcher.errors';
import { saveReport } from './reporter';
import { prepareSuperface } from './superface/config';
import { mockSuperface } from './superface/mock/superface';
import { SuperfaceTest } from './superface-test';
import {
  HIDDEN_CREDENTIALS_PLACEHOLDER,
  HIDDEN_INPUT_PLACEHOLDER,
  HIDDEN_PARAMETERS_PLACEHOLDER,
} from './superface-test.utils';

/* eslint-disable @typescript-eslint/unbound-method */

jest.mock('./superface/config');

jest.mock('./common/io', () => ({
  readFileQuiet: jest.fn(),
  exists: jest.fn(),
}));

jest.mock('./common/format', () => ({
  ...jest.requireActual('./common/format'),
  matchWildCard: jest.fn(),
}));

jest.mock('./common/output-stream', () => ({
  ...jest.requireActual('./common/output-stream'),
  writeRecordings: jest.fn(),
}));

const testPayload = {
  profile: 'profile',
  provider: 'provider',
  useCase: 'test',
};

jest.mock('./reporter', () => ({
  saveReport: jest.fn(),
}));

const DEFAULT_RECORDING_PATH = joinPath(process.cwd(), 'nock');

describe('SuperfaceTest', () => {
  let superfaceTest: SuperfaceTest;

  afterEach(() => {
    mocked(exists).mockReset();
    mocked(matchWildCard).mockReset();
    mocked(writeRecordings).mockReset();
    mocked(saveReport).mockReset();
  });

  describe('run', () => {
    describe('when recording', () => {
      it('writes and restores recordings', async () => {
        superfaceTest = new SuperfaceTest(testPayload);

        const writeRecordingsSpy = mocked(writeRecordings);
        const recorderSpy = jest.spyOn(recorder, 'rec');
        const playSpy = jest.spyOn(recorder, 'play').mockReturnValueOnce([
          {
            scope: 'https://localhost',
            path: '/',
            status: 200,
            response: { some: 'data' },
          },
        ]);
        const endRecSpy = jest.spyOn(nock, 'restore');

        mocked(matchWildCard).mockReturnValueOnce(true);
        mocked(prepareSuperface).mockResolvedValue(mockSuperface());

        await superfaceTest.run({ input: {} });

        expect(recorderSpy).toHaveBeenCalledTimes(1);
        expect(recorderSpy).toHaveBeenCalledWith({
          dont_print: true,
          output_objects: true,
          use_separator: false,
          enable_reqheaders_recording: false,
        });

        expect(playSpy).toHaveBeenCalledTimes(1);
        expect(endRecSpy).toHaveBeenCalledTimes(1);

        expect(writeRecordingsSpy).toHaveBeenCalledTimes(1);
        expect(writeRecordingsSpy).toHaveBeenCalledWith(
          expect.stringContaining(DEFAULT_RECORDING_PATH),
          [
            {
              scope: 'https://localhost',
              path: '/',
              status: 200,
              response: {
                some: 'data',
              },
            },
          ]
        );
      });

      it('writes recordings when no traffic was recorded', async () => {
        superfaceTest = new SuperfaceTest(testPayload);

        const writeRecordingsSpy = mocked(writeRecordings);
        const recorderSpy = jest.spyOn(recorder, 'rec');
        jest.spyOn(recorder, 'play').mockReturnValueOnce([]);

        mocked(matchWildCard).mockReturnValueOnce(true);
        mocked(prepareSuperface).mockResolvedValue(mockSuperface());

        await superfaceTest.run({ input: {} });

        expect(recorderSpy).toHaveBeenCalledTimes(1);
        expect(recorderSpy).toHaveBeenCalledWith({
          dont_print: true,
          output_objects: true,
          use_separator: false,
          enable_reqheaders_recording: false,
        });

        expect(writeRecordingsSpy).toHaveBeenCalledWith(
          expect.stringContaining(DEFAULT_RECORDING_PATH),
          []
        );
      });

      it('writes and restores modified recordings when security is used', async () => {
        const secret = 'secret';

        superfaceTest = new SuperfaceTest(testPayload);

        const writeRecordingsSpy = mocked(writeRecordings);
        jest.spyOn(recorder, 'play').mockReturnValueOnce([
          {
            scope: 'https://localhost',
            path: `/?api_key=${secret}`,
            status: 200,
            response: { auth: secret },
          },
        ]);

        mocked(matchWildCard).mockReturnValueOnce(true);
        mocked(prepareSuperface).mockResolvedValue(
          mockSuperface({
            boundProfileProvider: {
              result: err(new MapASTError('error')),
              security: [
                {
                  id: 'api-key',
                  type: SecurityType.APIKEY,
                  in: ApiKeyPlacement.QUERY,
                  name: 'api_key',
                  apikey: secret,
                },
              ],
            },
          })
        );

        await superfaceTest.run({ input: {} });

        expect(writeRecordingsSpy).toHaveBeenCalledWith(
          expect.stringContaining(DEFAULT_RECORDING_PATH),
          [
            {
              scope: 'https://localhost',
              path: `/?api_key=${HIDDEN_CREDENTIALS_PLACEHOLDER}api-key`,
              status: 200,
              response: {
                auth: `${HIDDEN_CREDENTIALS_PLACEHOLDER}api-key`,
              },
            },
          ]
        );
      });

      it('writes and restores modified recordings when integration parameters are used', async () => {
        const param = 'integration-parameter';

        superfaceTest = new SuperfaceTest(testPayload);

        const writeRecordingsSpy = mocked(writeRecordings);
        jest.spyOn(recorder, 'play').mockReturnValueOnce([
          {
            scope: 'https://localhost',
            path: `/?api_key=${param}`,
            status: 200,
            response: { auth: param },
          },
        ]);

        mocked(matchWildCard).mockReturnValueOnce(true);
        mocked(prepareSuperface).mockResolvedValue(
          mockSuperface({
            boundProfileProvider: {
              result: err(new MapASTError('error')),
              parameters: {
                param,
              },
            },
          })
        );

        await superfaceTest.run({ input: {} });

        expect(writeRecordingsSpy).toHaveBeenCalledWith(
          expect.stringContaining(DEFAULT_RECORDING_PATH),
          [
            {
              scope: 'https://localhost',
              path: `/?api_key=${HIDDEN_PARAMETERS_PLACEHOLDER}param`,
              status: 200,
              response: {
                auth: `${HIDDEN_PARAMETERS_PLACEHOLDER}param`,
              },
            },
          ]
        );
      });

      it('writes and restores modified recordings when hiding input is used', async () => {
        const token = 'secret';
        const refresh = 'refresh-token';

        superfaceTest = new SuperfaceTest(testPayload);

        const writeRecordingsSpy = mocked(writeRecordings);
        jest.spyOn(recorder, 'play').mockReturnValueOnce([
          {
            scope: 'https://localhost',
            path: `/?token=${token}`,
            status: 200,
            response: {
              auth: {
                value: token,
                refresh,
              },
            },
          },
        ]);

        mocked(matchWildCard).mockReturnValueOnce(true);
        mocked(prepareSuperface).mockResolvedValue(mockSuperface());

        await superfaceTest.run(
          { input: { auth: { token, refresh } } },
          { hideInput: ['auth.token', 'auth.refresh'] }
        );

        expect(writeRecordingsSpy).toHaveBeenCalledWith(
          expect.stringContaining(DEFAULT_RECORDING_PATH),
          [
            {
              scope: 'https://localhost',
              path: `/?token=${HIDDEN_INPUT_PLACEHOLDER}auth.token`,
              status: 200,
              response: {
                auth: {
                  value: `${HIDDEN_INPUT_PLACEHOLDER}auth.token`,
                  refresh: `${HIDDEN_INPUT_PLACEHOLDER}auth.refresh`,
                },
              },
            },
          ]
        );
      });

      describe('and when old traffic already exists', () => {
        it('does not write recordings when old and new traffic match', async () => {
          superfaceTest = new SuperfaceTest(testPayload);

          const sampleRecording = {
            scope: 'https://localhost',
            path: `/path`,
            status: 200,
            response: { value: 1 },
          };

          const writeRecordingsSpy = mocked(writeRecordings);
          jest.spyOn(recorder, 'play').mockReturnValueOnce([sampleRecording]);
          const matcherSpy = jest
            .spyOn(Matcher, 'match')
            .mockResolvedValue({ valid: true });

          mocked(prepareSuperface).mockResolvedValue(mockSuperface());
          mocked(exists).mockResolvedValue(true);
          mocked(matchWildCard).mockReturnValueOnce(true);
          mocked(readFileQuiet).mockResolvedValue(
            JSON.stringify([sampleRecording])
          );

          await superfaceTest.run({ input: {} });

          expect(writeRecordingsSpy).not.toBeCalled();
          expect(matcherSpy).toBeCalledTimes(1);
          expect(matcherSpy).toBeCalledWith(
            [sampleRecording],
            [sampleRecording]
          );
        });

        it('writes recordings when old and new traffic does not match', async () => {
          superfaceTest = new SuperfaceTest(testPayload);

          const oldRecording = {
            scope: 'https://localhost',
            path: `/path`,
            status: 200,
            response: { value: 1 },
          };

          const newRecording = {
            scope: 'https://localhost',
            path: `/path`,
            status: 200,
            response: { new_value: 1 },
          };

          jest.spyOn(recorder, 'play').mockReturnValueOnce([newRecording]);

          const writeRecordingsSpy = mocked(writeRecordings);
          const errors = {
            added: [],
            removed: [],
            changed: [
              new MatchErrorResponse(
                {
                  oldResponse: { value: 1 },
                  newResponse: { new_value: 1 },
                },
                'response property "value" is not present'
              ),
            ],
          };
          const matcherSpy = jest.spyOn(Matcher, 'match').mockResolvedValue({
            valid: false,
            errors,
          });
          const saveReportSpy = mocked(saveReport);

          mocked(prepareSuperface).mockResolvedValue(mockSuperface());
          mocked(exists).mockResolvedValue(true);
          mocked(matchWildCard).mockReturnValueOnce(true);
          mocked(readFileQuiet).mockResolvedValue(
            JSON.stringify([oldRecording])
          );

          await superfaceTest.run({ input: {} });

          expect(matcherSpy).toBeCalledTimes(1);
          expect(matcherSpy).toBeCalledWith([oldRecording], [newRecording]);

          expect(writeRecordingsSpy).toBeCalledTimes(1);
          expect(writeRecordingsSpy).toBeCalledWith(
            expect.stringContaining('new'),
            [newRecording]
          );

          expect(saveReportSpy).toBeCalledTimes(1);
        });
      });
    });

    describe('when hashing recordings', () => {
      beforeAll(async () => {
        superfaceTest = new SuperfaceTest(testPayload, {
          testInstance: expect,
        });
      });

      it('writes recordings to file hashed based on test instance', async () => {
        const expectedTestName = expect.getState().currentTestName;
        const expectedHash = generate(expectedTestName);

        const writeRecordingsSpy = mocked(writeRecordings);
        jest.spyOn(recorder, 'play').mockReturnValueOnce([]);

<<<<<<< HEAD
        mocked(exists).mockResolvedValue(false);
=======
>>>>>>> 4aeb17b4
        mocked(matchWildCard).mockReturnValueOnce(true);
        mocked(prepareSuperface).mockResolvedValue(mockSuperface());

        await superfaceTest.run({ input: {} });

        expect(writeRecordingsSpy).toHaveBeenCalledWith(
          joinPath(
            DEFAULT_RECORDING_PATH,
            'profile',
            'provider',
            'test',
            `recording-${expectedHash}.json`
          ),
          []
        );
      });

      it('writes recordings to file hashed based on parameter testName', async () => {
        const testName = 'my-test-name';
        const expectedHash = generate(testName);

        const writeRecordingsSpy = mocked(writeRecordings);
        jest.spyOn(recorder, 'play').mockReturnValueOnce([]);

<<<<<<< HEAD
        mocked(exists).mockResolvedValue(false);
=======
>>>>>>> 4aeb17b4
        mocked(matchWildCard).mockReturnValueOnce(true);
        mocked(prepareSuperface).mockResolvedValue(mockSuperface());

        await superfaceTest.run({ input: {}, testName });

        expect(writeRecordingsSpy).toHaveBeenCalledWith(
          joinPath(
            DEFAULT_RECORDING_PATH,
            'profile',
            'provider',
            'test',
            `recording-${expectedHash}.json`
          ),
          []
        );
      });

      it('writes recordings to file hashed based on input', async () => {
        superfaceTest = new SuperfaceTest(testPayload, {
          testInstance: undefined,
        });

        const input = { some: 'value' };
        const expectedHash = generate(JSON.stringify(input));

        const writeRecordingsSpy = mocked(writeRecordings);
        jest.spyOn(recorder, 'play').mockReturnValueOnce([]);

<<<<<<< HEAD
        mocked(exists).mockResolvedValue(false);
=======
>>>>>>> 4aeb17b4
        mocked(matchWildCard).mockReturnValueOnce(true);
        mocked(prepareSuperface).mockResolvedValue(mockSuperface());

        await superfaceTest.run({ input, testName: undefined });

        expect(writeRecordingsSpy).toHaveBeenCalledWith(
          joinPath(
            DEFAULT_RECORDING_PATH,
            'profile',
            'provider',
            'test',
            `recording-${expectedHash}.json`
          ),
          []
        );
      });
    });

    describe('when loading recordings', () => {
      it('throws when recording fixture does not exist', async () => {
        const testName = 'my-test-name';
        const expectedHash = generate(testName);
        const recordingPath = resolvePath(
          `nock/${testPayload.profile}/${testPayload.provider}/${testPayload.useCase}/recording-${expectedHash}.json`
        );

        superfaceTest = new SuperfaceTest(testPayload);

        const recorderSpy = jest.spyOn(recorder, 'rec');

        mocked(matchWildCard).mockReturnValueOnce(false);
        mocked(prepareSuperface).mockResolvedValue(mockSuperface());

        await expect(
          superfaceTest.run({ input: {}, testName })
        ).rejects.toThrowError(new RecordingsNotFoundError(recordingPath));

        expect(recorderSpy).not.toHaveBeenCalled();
      });

      it('loads fixture if it exists, but contains no recordings', async () => {
        superfaceTest = new SuperfaceTest(testPayload);

        const defineRecordingSpy = jest
          .spyOn(nock, 'define')
          .mockReturnValueOnce([]);
        const disableNetConnectSpy = jest.spyOn(nock, 'disableNetConnect');
        const enableNetConnectSpy = jest.spyOn(nock, 'enableNetConnect');
        const endRecSpy = jest.spyOn(nock, 'restore');
        const recorderSpy = jest.spyOn(recorder, 'rec');
        const writeRecordingsSpy = mocked(writeRecordings);

        mocked(exists).mockResolvedValueOnce(true);
        mocked(readFileQuiet).mockResolvedValueOnce('[]');
        mocked(matchWildCard).mockReturnValueOnce(false);
        mocked(prepareSuperface).mockResolvedValue(mockSuperface());

        await expect(superfaceTest.run({ input: {} })).resolves.not.toThrow();

        expect(pendingMocks()).toEqual([]);
        expect(defineRecordingSpy).toHaveBeenCalledTimes(1);
        expect(disableNetConnectSpy).toHaveBeenCalledTimes(1);
        expect(enableNetConnectSpy).toHaveBeenCalledTimes(1);
        expect(endRecSpy).toHaveBeenCalledTimes(1);
        expect(recorderSpy).not.toHaveBeenCalled();
        expect(writeRecordingsSpy).not.toHaveBeenCalled();
      });
    });

    describe('when performing', () => {
      it('returns error from perform', async () => {
        mocked(prepareSuperface).mockResolvedValue(
          mockSuperface({
            boundProfileProvider: {
              result: err(new MapASTError('error')),
            },
          })
        );

        superfaceTest = new SuperfaceTest(testPayload);

        mocked(matchWildCard).mockReturnValueOnce(true);

        await expect(
          superfaceTest.run({ input: {} }, { fullError: true })
        ).resolves.toEqual({
          error: new MapASTError('error'),
        });
      });

      it('retuns value from perform', async () => {
        mocked(prepareSuperface).mockResolvedValue(
          mockSuperface({
            boundProfileProvider: {
              result: ok({ value: 'result' }),
            },
          })
        );

        superfaceTest = new SuperfaceTest(testPayload);

        mocked(matchWildCard).mockReturnValueOnce(true);

        await expect(superfaceTest.run({ input: {} })).resolves.toEqual(
          ok({
            value: 'result',
          })
        );
      });
    });
  });
});<|MERGE_RESOLUTION|>--- conflicted
+++ resolved
@@ -388,10 +388,6 @@
         const writeRecordingsSpy = mocked(writeRecordings);
         jest.spyOn(recorder, 'play').mockReturnValueOnce([]);
 
-<<<<<<< HEAD
-        mocked(exists).mockResolvedValue(false);
-=======
->>>>>>> 4aeb17b4
         mocked(matchWildCard).mockReturnValueOnce(true);
         mocked(prepareSuperface).mockResolvedValue(mockSuperface());
 
@@ -416,10 +412,6 @@
         const writeRecordingsSpy = mocked(writeRecordings);
         jest.spyOn(recorder, 'play').mockReturnValueOnce([]);
 
-<<<<<<< HEAD
-        mocked(exists).mockResolvedValue(false);
-=======
->>>>>>> 4aeb17b4
         mocked(matchWildCard).mockReturnValueOnce(true);
         mocked(prepareSuperface).mockResolvedValue(mockSuperface());
 
@@ -448,10 +440,6 @@
         const writeRecordingsSpy = mocked(writeRecordings);
         jest.spyOn(recorder, 'play').mockReturnValueOnce([]);
 
-<<<<<<< HEAD
-        mocked(exists).mockResolvedValue(false);
-=======
->>>>>>> 4aeb17b4
         mocked(matchWildCard).mockReturnValueOnce(true);
         mocked(prepareSuperface).mockResolvedValue(mockSuperface());
 
