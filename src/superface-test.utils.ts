import {
  isApiKeySecurityValues,
  isBasicAuthSecurityValues,
  isBearerTokenSecurityValues,
  NormalizedSuperJsonDocument,
  SecurityScheme,
  SecurityValues,
} from '@superfaceai/ast';
import {
  BoundProfileProvider,
  Profile,
  Provider,
  SuperfaceClient,
  SuperJson,
  UnexpectedError,
  UseCase,
} from '@superfaceai/one-sdk';
import {
  getValue,
  isPrimitive,
  NonPrimitive,
  Primitive,
  Variables,
} from '@superfaceai/one-sdk/dist/internal/interpreter/variables';
import createDebug from 'debug';
import { join as joinPath } from 'path';

import {
  CompleteSuperfaceTestConfig,
  RecordingDefinition,
  RecordingDefinitions,
  SuperfaceTestConfigPayload,
} from '.';
import {
  ComponentUndefinedError,
  InstanceMissingError,
  MapUndefinedError,
  ProfileUndefinedError,
  SuperJsonLoadingFailedError,
  SuperJsonNotFoundError,
} from './common/errors';
import {
<<<<<<< HEAD
  IGenerator,
  InputGenerateHash,
  JestGenerateHash,
  MochaGenerateHash,
} from './generate-hash';
import {
  HIDDEN_CREDENTIALS_PLACEHOLDER,
  HIDDEN_PARAMETERS_PLACEHOLDER,
=======
>>>>>>> eeb06240
  replaceCredentialInDefinition,
  replaceInputInDefinition,
  replaceParameterInDefinition,
} from './nock.utils';

const debug = createDebug('superface:testing');

/**
 * Asserts that entered sfConfig contains every component and
 * that every component is instance of corresponding class not string.
 */
export function assertsPreparedConfig(
  sfConfig: SuperfaceTestConfigPayload
): asserts sfConfig is CompleteSuperfaceTestConfig {
  assertsPreparedClient(sfConfig.client);
  assertsPreparedProfile(sfConfig.profile);
  assertsPreparedProvider(sfConfig.provider);
  assertsPreparedUseCase(sfConfig.useCase);
}

export function assertsPreparedClient(
  client: SuperfaceClient | undefined
): asserts client is SuperfaceClient {
  if (client === undefined) {
    throw new ComponentUndefinedError('Client');
  }
}

export function assertsPreparedProfile(
  profile: Profile | string | undefined
): asserts profile is Profile {
  if (profile === undefined) {
    throw new ComponentUndefinedError('Profile');
  }

  if (typeof profile === 'string') {
    throw new InstanceMissingError('Profile');
  }
}

export function assertsPreparedProvider(
  provider: Provider | string | undefined
): asserts provider is Provider {
  if (provider === undefined) {
    throw new ComponentUndefinedError('Provider');
  }

  if (typeof provider === 'string') {
    throw new InstanceMissingError('Provider');
  }
}

export function assertsPreparedUseCase(
  useCase: UseCase | string | undefined
): asserts useCase is UseCase {
  if (useCase === undefined) {
    throw new ComponentUndefinedError('UseCase');
  }

  if (typeof useCase === 'string') {
    throw new InstanceMissingError('UseCase');
  }
}

export function assertBoundProfileProvider(
  boundProfileProvider: BoundProfileProvider | undefined
): asserts boundProfileProvider is BoundProfileProvider {
  if (boundProfileProvider === undefined) {
    throw new ComponentUndefinedError('BoundProfileProvider');
  }
}

/**
 * Checks whether provider is local and contains some file path.
 */
export function isProfileProviderLocal(
  provider: Provider | string,
  profileId: string,
  superJsonNormalized: NormalizedSuperJsonDocument
): void {
  debug(
    'Checking for local profile provider in super.json for given profile:',
    profileId
  );

  const providerId = getProviderName(provider);
  const targetedProfile = superJsonNormalized.profiles[profileId];

  if (targetedProfile === undefined) {
    throw new ProfileUndefinedError(profileId);
  }

  const targetedProfileProvider = targetedProfile.providers[providerId];

  if (targetedProfileProvider === undefined) {
    throw new MapUndefinedError(profileId, providerId);
  }

  debug('Found profile provider:', targetedProfileProvider);

  if (!('file' in targetedProfileProvider)) {
    throw new MapUndefinedError(profileId, providerId);
  }
}

/**
 * Returns profile id if entered profile is either instance of Profile or string
 */
export function getProfileId(profile: Profile | string): string {
  if (typeof profile === 'string') {
    return profile;
  } else {
    return profile.configuration.id;
  }
}

/**
 * Returns provider id if entered provider is either instance of Provider or string
 */
export function getProviderName(provider: Provider | string): string {
  if (typeof provider === 'string') {
    return provider;
  } else {
    return provider.configuration.name;
  }
}

/**
 * Returns usecase name if entered usecase is either instance of UseCase or string
 */
export function getUseCaseName(useCase: UseCase | string): string {
  if (typeof useCase === 'string') {
    return useCase;
  } else {
    return useCase.name;
  }
}

/**
 * Returns SuperJson based on path detected with its abstract method.
 */
export async function getSuperJson(): Promise<SuperJson> {
  const superPath = await SuperJson.detectSuperJson(process.cwd(), 3);

  debug('Loading super.json from path:', superPath);

  if (superPath === undefined) {
    throw new SuperJsonNotFoundError();
  }

  const superJsonResult = await SuperJson.load(
    joinPath(superPath, 'super.json')
  );

  debug('Found super.json:', superJsonResult);

  if (superJsonResult.isErr()) {
    throw new SuperJsonLoadingFailedError(superJsonResult.error);
  }

  return superJsonResult.value;
}

export function assertsDefinitionsAreNotStrings(
  definitions: string[] | RecordingDefinition[]
): asserts definitions is RecordingDefinition[] {
  for (const def of definitions) {
    if (typeof def === 'string') {
      throw new UnexpectedError('definition is a string, not object');
    }
  }
}

export function resolveCredential(securityValue: SecurityValues): string {
  debug('Resolving security value:', securityValue.id);

  if (isApiKeySecurityValues(securityValue)) {
    if (securityValue.apikey.startsWith('$')) {
      return process.env[securityValue.apikey.substr(1)] ?? '';
    } else {
      return securityValue.apikey;
    }
  }

  if (isBasicAuthSecurityValues(securityValue)) {
    let user: string, password: string;

    if (securityValue.username.startsWith('$')) {
      user = process.env[securityValue.username.substr(1)] ?? '';
    } else {
      user = securityValue.username;
    }

    if (securityValue.password.startsWith('$')) {
      password = process.env[securityValue.password.substr(1)] ?? '';
    } else {
      password = securityValue.password;
    }

    return Buffer.from(user + ':' + password).toString('base64');
  }

  if (isBearerTokenSecurityValues(securityValue)) {
    if (securityValue.token.startsWith('$')) {
      return process.env[securityValue.token.substr(1)] ?? '';
    } else {
      return securityValue.token;
    }
  }

  throw new UnexpectedError('Unexpected security value');
}

export const HIDDEN_CREDENTIALS_PLACEHOLDER = 'SECURITY_';
export const HIDDEN_PARAMETERS_PLACEHOLDER = 'PARAMS_';
export const HIDDEN_INPUT_PLACEHOLDER = 'INPUT_';

/**
 * Resolves placeholder and credential properties later passed to nock utils.
 * It composes placeholder based on given name of security scheme or parameter
 */
export function resolvePlaceholder({
  name,
  value,
  beforeSave,
  kind,
}: {
  name: string;
  value: string;
  beforeSave: boolean;
  kind: 'credential' | 'parameter' | 'input';
}): {
  credential: string;
  placeholder: string;
} {
  let placeholderFormat: string;
  switch (kind) {
    case 'credential':
      placeholderFormat = HIDDEN_CREDENTIALS_PLACEHOLDER;
      break;
    case 'parameter':
      placeholderFormat = HIDDEN_PARAMETERS_PLACEHOLDER;
      break;
    case 'input':
      placeholderFormat = HIDDEN_INPUT_PLACEHOLDER;
      break;
    default:
      throw new Error('Invalid placeholder kind');
  }

  const placeholder = placeholderFormat + name;

  return {
    credential: beforeSave ? value : placeholder,
    placeholder: beforeSave ? placeholder : value,
  };
}

export function replaceCredentials({
  definitions,
  securitySchemes,
  securityValues,
  integrationParameters,
  inputVariables,
  beforeSave,
  baseUrl,
}: {
  definitions: RecordingDefinition[];
  securitySchemes: SecurityScheme[];
  securityValues: SecurityValues[];
  integrationParameters: Record<string, string>;
  inputVariables?: Record<string, Primitive>;
  beforeSave: boolean;
  baseUrl: string;
}): void {
  debug('Replacing credentials from recording definitions');

  for (const definition of definitions) {
    for (const scheme of securitySchemes) {
      debug(
        `Going through scheme with id: '${scheme.id}' and type: '${scheme.type}'`
      );

      const securityValue = securityValues.find(val => val.id === scheme.id);

      if (securityValue) {
        replaceCredentialInDefinition({
          definition,
          scheme,
          baseUrl,
          ...resolvePlaceholder({
            kind: 'credential',
            name: scheme.id,
            value: resolveCredential(securityValue),
            beforeSave,
          }),
        });
      }
    }

    for (const [name, value] of Object.entries(integrationParameters)) {
      debug('Going through integration parameter:', name);

      replaceParameterInDefinition({
        definition,
        baseUrl,
        ...resolvePlaceholder({ kind: 'parameter', name, value, beforeSave }),
      });
    }

    if (inputVariables) {
      for (const [name, value] of Object.entries(inputVariables)) {
        debug('Going through input property:', name);

        replaceInputInDefinition({
          definition,
          baseUrl,
          ...resolvePlaceholder({
            kind: 'input',
            name,
            value: value.toString(),
            beforeSave,
          }),
        });
      }
    }
  }
}

export function checkSensitiveInformation(
  definitions: RecordingDefinitions,
  schemes: SecurityScheme[],
  securityValues: SecurityValues[],
  params: Record<string, string>
): void {
  for (const definition of definitions) {
    const stringifiedDef = JSON.stringify(definition);

    for (const scheme of schemes) {
      const securityValue = securityValues.find(val => val.id === scheme.id);

      if (
        securityValue &&
        stringifiedDef.includes(resolveCredential(securityValue))
      ) {
        console.warn(
          `Value for security scheme '${scheme.id}' of type '${scheme.type}' was found in recorded HTTP traffic.`
        );
      }
    }

    for (const [paramName, paramValue] of Object.entries(params)) {
      if (stringifiedDef.includes(paramValue)) {
        console.warn(
          `Value for integration parameter '${paramName}' was found in recorded HTTP traffic.`
        );
      }
    }
  }
}

<<<<<<< HEAD
function hasProperty<K extends PropertyKey>(
  // eslint-disable-next-line @typescript-eslint/no-explicit-any
  obj: any,
  propKey: K
): obj is Record<K, unknown> {
  return !!obj && propKey in obj;
}

function isFunction<R extends unknown>(
  value: unknown,
  returnType?: R
): value is () => R {
  if (returnType) {
    return typeof value === 'function' && typeof value() === typeof returnType;
  }

  return typeof value === 'function';
}

/**
 * Checks for structural typing of specified `testInstance` and returns
 * corresponding instance of hash generator
 *
 * It checks for jest's `expect` instance and mocha's `this` instance,
 * otherwise it generates hash according to specified `testName` or `input` in test run
 */
export function getGenerator(testInstance: unknown): IGenerator {
  // jest instance of `expect` contains function `getState()` which should contain `currentTestName`
  if (testInstance && isFunction(testInstance)) {
    if (
      hasProperty(testInstance, 'getState') &&
      isFunction(testInstance.getState)
    ) {
      const state = testInstance.getState();

      if (hasProperty(state, 'currentTestName')) {
        const testName = state.currentTestName;

        if (typeof testName === 'string') {
          return new JestGenerateHash(testName);
        }
      }
    }
  }

  // mocha instance `this` contains information about tests in multiple contexts
  if (testInstance && typeof testInstance === 'object') {
    if (
      hasProperty(testInstance, 'test') &&
      hasProperty(testInstance.test, 'type')
    ) {
      // inside hook - using `this.currentTest.fullTitle()`
      if (testInstance.test.type === 'hook') {
        if (hasProperty(testInstance, 'currentTest')) {
          if (
            hasProperty(testInstance.currentTest, 'fullTitle') &&
            isFunction(testInstance.currentTest.fullTitle)
          ) {
            const value = testInstance.currentTest.fullTitle();

            if (typeof value === 'string') {
              return new MochaGenerateHash(value);
            }
          }
        }
      }

      // inside test - using `this.test.fullTitle()`
      if (testInstance.test.type === 'test') {
        if (
          hasProperty(testInstance.test, 'fullTitle') &&
          isFunction(testInstance.test.fullTitle)
        ) {
          const value = testInstance.test.fullTitle();

          if (typeof value === 'string') {
            return new MochaGenerateHash(value);
          }
        }
      }
    }
  }

  return new InputGenerateHash();
=======
export function searchValues(
  input: NonPrimitive,
  accessors?: string[]
): Record<string, Primitive> | undefined {
  if (accessors === undefined) {
    return undefined;
  }

  const result: Record<string, Primitive> = {};

  for (const property of accessors) {
    const keys = property.split('.');

    if (keys.length > 1) {
      const value = getValue(input, keys);

      assertPrimitive(value, property);

      result[property] = value;
    } else {
      const value = input[property];

      assertPrimitive(value, property);

      result[property] = value;
    }
  }

  return result;
}

function assertPrimitive(
  value: Variables | undefined,
  property: string
): asserts value is Primitive {
  if (value == undefined) {
    throw new Error(`Input property: ${property} is not defined`);
  }

  if (!isPrimitive(value)) {
    throw new Error(`Input property: ${property} is not primitive value`);
  }
>>>>>>> eeb06240
}<|MERGE_RESOLUTION|>--- conflicted
+++ resolved
@@ -27,6 +27,7 @@
 
 import {
   CompleteSuperfaceTestConfig,
+  InputVariables,
   RecordingDefinition,
   RecordingDefinitions,
   SuperfaceTestConfigPayload,
@@ -40,17 +41,12 @@
   SuperJsonNotFoundError,
 } from './common/errors';
 import {
-<<<<<<< HEAD
   IGenerator,
   InputGenerateHash,
   JestGenerateHash,
   MochaGenerateHash,
 } from './generate-hash';
 import {
-  HIDDEN_CREDENTIALS_PLACEHOLDER,
-  HIDDEN_PARAMETERS_PLACEHOLDER,
-=======
->>>>>>> eeb06240
   replaceCredentialInDefinition,
   replaceInputInDefinition,
   replaceParameterInDefinition,
@@ -412,7 +408,50 @@
   }
 }
 
-<<<<<<< HEAD
+export function searchValues(
+  input: NonPrimitive,
+  accessors?: string[]
+): InputVariables | undefined {
+  if (accessors === undefined) {
+    return undefined;
+  }
+
+  const result: InputVariables = {};
+
+  for (const property of accessors) {
+    const keys = property.split('.');
+
+    if (keys.length > 1) {
+      const value = getValue(input, keys);
+
+      assertPrimitive(value, property);
+
+      result[property] = value;
+    } else {
+      const value = input[property];
+
+      assertPrimitive(value, property);
+
+      result[property] = value;
+    }
+  }
+
+  return result;
+}
+
+function assertPrimitive(
+  value: Variables | undefined,
+  property: string
+): asserts value is Primitive {
+  if (value == undefined) {
+    throw new Error(`Input property: ${property} is not defined`);
+  }
+
+  if (!isPrimitive(value)) {
+    throw new Error(`Input property: ${property} is not primitive value`);
+  }
+}
+
 function hasProperty<K extends PropertyKey>(
   // eslint-disable-next-line @typescript-eslint/no-explicit-any
   obj: any,
@@ -497,48 +536,4 @@
   }
 
   return new InputGenerateHash();
-=======
-export function searchValues(
-  input: NonPrimitive,
-  accessors?: string[]
-): Record<string, Primitive> | undefined {
-  if (accessors === undefined) {
-    return undefined;
-  }
-
-  const result: Record<string, Primitive> = {};
-
-  for (const property of accessors) {
-    const keys = property.split('.');
-
-    if (keys.length > 1) {
-      const value = getValue(input, keys);
-
-      assertPrimitive(value, property);
-
-      result[property] = value;
-    } else {
-      const value = input[property];
-
-      assertPrimitive(value, property);
-
-      result[property] = value;
-    }
-  }
-
-  return result;
-}
-
-function assertPrimitive(
-  value: Variables | undefined,
-  property: string
-): asserts value is Primitive {
-  if (value == undefined) {
-    throw new Error(`Input property: ${property} is not defined`);
-  }
-
-  if (!isPrimitive(value)) {
-    throw new Error(`Input property: ${property} is not primitive value`);
-  }
->>>>>>> eeb06240
 }