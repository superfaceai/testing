import {
  isApiKeySecurityValues,
  isBasicAuthSecurityValues,
  isBearerTokenSecurityValues,
  NormalizedSuperJsonDocument,
  SecurityScheme,
  SecurityValues,
} from '@superfaceai/ast';
import {
  BoundProfileProvider,
  Profile,
  Provider,
  SuperfaceClient,
  SuperJson,
  UnexpectedError,
  UseCase,
} from '@superfaceai/one-sdk';
import createDebug from 'debug';
import { join as joinPath } from 'path';

import {
  CompleteSuperfaceTestConfig,
  RecordingDefinition,
  RecordingDefinitions,
  SuperfaceTestConfigPayload,
} from '.';
import {
  ComponentUndefinedError,
  InstanceMissingError,
  SuperJsonLoadingFailedError,
  SuperJsonNotFoundError,
} from './common/errors';
import {
  HIDDEN_CREDENTIALS_PLACEHOLDER,
  HIDDEN_PARAMETERS_PLACEHOLDER,
  replaceCredentialInDefinition,
  replaceParameterInDefinition,
} from './nock.utils';

const debug = createDebug('superface:testing:utils');

/**
 * Asserts that entered sfConfig contains every component and
 * that every component is instance of corresponding class not string.
 */
export function assertsPreparedConfig(
  sfConfig: SuperfaceTestConfigPayload
): asserts sfConfig is CompleteSuperfaceTestConfig {
  assertsPreparedClient(sfConfig.client);
  assertsPreparedProfile(sfConfig.profile);
  assertsPreparedProvider(sfConfig.provider);
  assertsPreparedUseCase(sfConfig.useCase);
}

export function assertsPreparedClient(
  client: SuperfaceClient | undefined
): asserts client is SuperfaceClient {
  if (client === undefined) {
    throw new ComponentUndefinedError('Client');
  }
}

export function assertsPreparedProfile(
  profile: Profile | string | undefined
): asserts profile is Profile {
  if (profile === undefined) {
    throw new ComponentUndefinedError('Profile');
  }

  if (typeof profile === 'string') {
    throw new InstanceMissingError('Profile');
  }
}

export function assertsPreparedProvider(
  provider: Provider | string | undefined
): asserts provider is Provider {
  if (provider === undefined) {
    throw new ComponentUndefinedError('Provider');
  }

  if (typeof provider === 'string') {
    throw new InstanceMissingError('Provider');
  }
}

export function assertsPreparedUseCase(
  useCase: UseCase | string | undefined
): asserts useCase is UseCase {
  if (useCase === undefined) {
    throw new ComponentUndefinedError('UseCase');
  }

  if (typeof useCase === 'string') {
    throw new InstanceMissingError('UseCase');
  }
}

export function assertBoundProfileProvider(
  boundProfileProvider: BoundProfileProvider | undefined
): asserts boundProfileProvider is BoundProfileProvider {
  if (boundProfileProvider === undefined) {
    throw new ComponentUndefinedError('BoundProfileProvider');
  }
}

/**
 * Checks whether provider is local and contains some file path.
 */
export function isProfileProviderLocal(
  provider: Provider | string,
  profileId: string,
  superJsonNormalized: NormalizedSuperJsonDocument
): boolean {
  debug(
    'Checking for local profile provider in super.json for given profile:',
    profileId
  );

  const providerId = getProviderName(provider);
  const targetedProfileProvider =
    superJsonNormalized.profiles[profileId].providers[providerId];

  debug('Found profile provider:', targetedProfileProvider);

  if ('file' in targetedProfileProvider) {
    return true;
  }

  return false;
}

/**
 * Returns profile id if entered profile is either instance of Profile or string
 */
export function getProfileId(profile: Profile | string): string {
  if (typeof profile === 'string') {
    return profile;
  } else {
    return profile.configuration.id;
  }
}

/**
 * Returns provider id if entered provider is either instance of Provider or string
 */
export function getProviderName(provider: Provider | string): string {
  if (typeof provider === 'string') {
    return provider;
  } else {
    return provider.configuration.name;
  }
}

/**
 * Returns usecase name if entered usecase is either instance of UseCase or string
 */
export function getUseCaseName(useCase: UseCase | string): string {
  if (typeof useCase === 'string') {
    return useCase;
  } else {
    return useCase.name;
  }
}

/**
 * Returns SuperJson based on path detected with its abstract method.
 */
export async function getSuperJson(): Promise<SuperJson> {
  const superPath = await SuperJson.detectSuperJson(process.cwd(), 3);

  debug('Loading super.json from path:', superPath);

  if (superPath === undefined) {
    throw new SuperJsonNotFoundError();
  }

  const superJsonResult = await SuperJson.load(
    joinPath(superPath, 'super.json')
  );

  debug('Found super.json:', superJsonResult);

  if (superJsonResult.isErr()) {
    throw new SuperJsonLoadingFailedError(superJsonResult.error);
  }

  return superJsonResult.value;
}

export function assertsDefinitionsAreNotStrings(
  definitions: string[] | RecordingDefinition[]
): asserts definitions is RecordingDefinition[] {
  for (const def of definitions) {
    if (typeof def === 'string') {
      throw new UnexpectedError('definition is a string, not object');
    }
  }
}

<<<<<<< HEAD
function resolveCredential(securityValue: SecurityValues): string {
  debug('Resolving security value:', securityValue.id);

=======
export function resolveCredential(securityValue: SecurityValues): string {
>>>>>>> e823a3a8
  if (isApiKeySecurityValues(securityValue)) {
    if (securityValue.apikey.startsWith('$')) {
      return process.env[securityValue.apikey.substr(1)] ?? '';
    } else {
      return securityValue.apikey;
    }
  }

  if (isBasicAuthSecurityValues(securityValue)) {
    let user: string, password: string;

    if (securityValue.username.startsWith('$')) {
      user = process.env[securityValue.username.substr(1)] ?? '';
    } else {
      user = securityValue.username;
    }

    if (securityValue.password.startsWith('$')) {
      password = process.env[securityValue.password.substr(1)] ?? '';
    } else {
      password = securityValue.password;
    }

    return Buffer.from(user + ':' + password).toString('base64');
  }

  if (isBearerTokenSecurityValues(securityValue)) {
    if (securityValue.token.startsWith('$')) {
      return process.env[securityValue.token.substr(1)] ?? '';
    } else {
      return securityValue.token;
    }
  }

  throw new UnexpectedError('Unexpected security value');
}

export function replaceCredentials({
  definitions,
  securitySchemes,
  securityValues,
  integrationParameters,
  beforeSave,
  baseUrl,
}: {
  definitions: RecordingDefinition[];
  securitySchemes: SecurityScheme[];
  securityValues: SecurityValues[];
  integrationParameters: Record<string, string>;
  beforeSave: boolean;
  baseUrl: string;
}): void {
  debug('Replacing credentials from recording definitions');

  for (const definition of definitions) {
    for (const scheme of securitySchemes) {
      debug(
        `Going through scheme with id: '${scheme.id}' and type: '${scheme.type}'`
      );

      let credential = '';
      let placeholder: string | undefined = undefined;

      const securityValue = securityValues.find(val => val.id === scheme.id);

      if (beforeSave) {
        if (securityValue) {
          credential = resolveCredential(securityValue);
        }
      } else {
        credential = HIDDEN_CREDENTIALS_PLACEHOLDER;

        if (securityValue) {
          placeholder = resolveCredential(securityValue);
        }
      }

      replaceCredentialInDefinition({
        definition,
        scheme,
        baseUrl,
        credential,
        placeholder,
      });
    }

    for (const [name, value] of Object.entries(integrationParameters)) {
      debug('Going through integration parameter:', name);

      let credential = '';
      let placeholder: string | undefined = undefined;

      if (beforeSave) {
        credential = value;
      } else {
        credential = HIDDEN_PARAMETERS_PLACEHOLDER;
        placeholder = value;
      }

      replaceParameterInDefinition({
        definition,
        baseUrl,
        credential,
        placeholder,
      });
    }
  }
}

export function checkSensitiveInformation(
  definitions: RecordingDefinitions,
  schemes: SecurityScheme[],
  securityValues: SecurityValues[],
  params: Record<string, string>
): void {
  for (const definition of definitions) {
    const stringifiedDef = JSON.stringify(definition);

    for (const scheme of schemes) {
      const securityValue = securityValues.find(val => val.id === scheme.id);

      if (
        securityValue &&
        stringifiedDef.includes(resolveCredential(securityValue))
      ) {
        console.warn(
          `Value for security scheme '${scheme.id}' of type '${scheme.type}' was found in recorded HTTP traffic.`
        );
      }
    }

    for (const [paramName, paramValue] of Object.entries(params)) {
      if (stringifiedDef.includes(paramValue)) {
        console.warn(
          `Value for integration parameter '${paramName}' was found in recorded HTTP traffic.`
        );
      }
    }
  }
}<|MERGE_RESOLUTION|>--- conflicted
+++ resolved
@@ -198,13 +198,9 @@
   }
 }
 
-<<<<<<< HEAD
-function resolveCredential(securityValue: SecurityValues): string {
+export function resolveCredential(securityValue: SecurityValues): string {
   debug('Resolving security value:', securityValue.id);
 
-=======
-export function resolveCredential(securityValue: SecurityValues): string {
->>>>>>> e823a3a8
   if (isApiKeySecurityValues(securityValue)) {
     if (securityValue.apikey.startsWith('$')) {
       return process.env[securityValue.apikey.substr(1)] ?? '';
