<<<<<<< HEAD
import {
  isApiKeySecurityValues,
  isBasicAuthSecurityValues,
  isBearerTokenSecurityValues,
  isDigestSecurityValues,
  NormalizedSuperJsonDocument,
  SecurityScheme,
  SecurityValues,
} from '@superfaceai/ast';
import {
  BoundProfileProvider,
  PerformError,
  Profile,
  Provider,
  SuperfaceClient,
  SuperJson,
  UnexpectedError,
  UseCase,
} from '@superfaceai/one-sdk';
=======
import { SecurityValues } from '@superfaceai/ast';
>>>>>>> ad6beb3f
import {
  getValue,
  isPrimitive,
  NonPrimitive,
  Primitive,
  SecurityConfiguration,
  UnexpectedError,
  Variables,
} from '@superfaceai/one-sdk';
import createDebug from 'debug';

<<<<<<< HEAD
import {
  ComponentUndefinedError,
  InstanceMissingError,
  MapUndefinedError,
  ProfileUndefinedError,
  ProviderUndefinedError,
  SuperJsonLoadingFailedError,
  SuperJsonNotFoundError,
} from './common/errors';
=======
import { InputVariables, RecordingDefinition, RecordingDefinitions } from '.';
>>>>>>> ad6beb3f
import {
  IGenerator,
  InputGenerateHash,
  JestGenerateHash,
  MochaGenerateHash,
} from './generate-hash';
import {
  replaceCredentialInDefinition,
  replaceInputInDefinition,
  replaceParameterInDefinition,
} from './nock';
import {
  CompleteSuperfaceTestConfig,
  InputVariables,
  RecordingDefinition,
  RecordingDefinitions,
  SuperfaceTestConfigPayload,
} from './superface-test.interfaces';

const debugSetup = createDebug('superface:testing:setup');
const debugRecording = createDebug('superface:testing:recordings');

<<<<<<< HEAD
/**
 * Asserts that entered sfConfig contains every component and
 * that every component is instance of corresponding class not string.
 */
export function assertsPreparedConfig(
  sfConfig: SuperfaceTestConfigPayload
): asserts sfConfig is CompleteSuperfaceTestConfig {
  assertsPreparedClient(sfConfig.client);
  assertsPreparedProfile(sfConfig.profile);
  assertsPreparedProvider(sfConfig.provider);
  assertsPreparedUseCase(sfConfig.useCase);
}

export function assertsPreparedClient(
  client: SuperfaceClient | undefined
): asserts client is SuperfaceClient {
  if (client === undefined) {
    throw new ComponentUndefinedError('Client');
  }
}

export function assertsPreparedProfile(
  profile: Profile | string | undefined
): asserts profile is Profile {
  if (profile === undefined) {
    throw new ComponentUndefinedError('Profile');
  }

  if (typeof profile === 'string') {
    throw new InstanceMissingError('Profile');
  }
}

export function assertsPreparedProvider(
  provider: Provider | string | undefined
): asserts provider is Provider {
  if (provider === undefined) {
    throw new ComponentUndefinedError('Provider');
  }

  if (typeof provider === 'string') {
    throw new InstanceMissingError('Provider');
  }
}

export function assertsPreparedUseCase(
  useCase: UseCase | string | undefined
): asserts useCase is UseCase {
  if (useCase === undefined) {
    throw new ComponentUndefinedError('UseCase');
  }

  if (typeof useCase === 'string') {
    throw new InstanceMissingError('UseCase');
  }
}

export function assertBoundProfileProvider(
  boundProfileProvider: BoundProfileProvider | undefined
): asserts boundProfileProvider is BoundProfileProvider {
  if (boundProfileProvider === undefined) {
    throw new ComponentUndefinedError('BoundProfileProvider');
  }
}

/**
 * Checks whether provider is local and contains some file path.
 */
export function isProfileProviderLocal(
  provider: Provider | string,
  profileId: string,
  superJsonNormalized: NormalizedSuperJsonDocument
): void {
  debugSetup(
    'Checking for local profile provider in super.json for given profile:',
    profileId
  );

  const providerId = getProviderName(provider);
  const targetedProfile = superJsonNormalized.profiles[profileId];

  if (targetedProfile === undefined) {
    throw new ProfileUndefinedError(profileId);
  }

  const targetedProfileProvider = targetedProfile.providers[providerId];

  if (targetedProfileProvider === undefined) {
    throw new MapUndefinedError(profileId, providerId);
  }

  debugSetup('Found profile provider:', targetedProfileProvider);

  if (!('file' in targetedProfileProvider)) {
    throw new MapUndefinedError(profileId, providerId);
  }
}

/**
 * Return Security values from super.json file for specified provider
 * @param provider name of provider
 * @param superJsonNormalized normalized super.json document
 * @returns array of SecurityValue
 */
export function getSecurityValues(
  provider: string,
  superJsonNormalized: NormalizedSuperJsonDocument
): SecurityValues[] {
  const providerSettings = superJsonNormalized.providers[provider];
  if (providerSettings === undefined) {
    throw new ProviderUndefinedError(provider);
  }

  return providerSettings.security;
}

/**
 * Returns profile id if entered profile is either instance of Profile or string
 */
export function getProfileId(profile: Profile | string): string {
  if (typeof profile === 'string') {
    return profile;
  } else {
    return profile.configuration.id;
  }
}

/**
 * Returns provider id if entered provider is either instance of Provider or string
 */
export function getProviderName(provider: Provider | string): string {
  if (typeof provider === 'string') {
    return provider;
  } else {
    return provider.configuration.name;
  }
}

/**
 * Returns usecase name if entered usecase is either instance of UseCase or string
 */
export function getUseCaseName(useCase: UseCase | string): string {
  if (typeof useCase === 'string') {
    return useCase;
  } else {
    return useCase.name;
  }
}

/**
 * Returns SuperJson based on path detected with its abstract method.
 */
export async function getSuperJson(): Promise<SuperJson> {
  const superPath = await SuperJson.detectSuperJson(process.cwd(), 3);

  debugSetup('Loading super.json from path:', superPath);

  if (superPath === undefined) {
    throw new SuperJsonNotFoundError();
  }

  const superJsonResult = await SuperJson.load(
    joinPath(superPath, 'super.json')
  );

  debugSetup('Found super.json:', superJsonResult);

  if (superJsonResult.isErr()) {
    throw new SuperJsonLoadingFailedError(superJsonResult.error);
  }

  return superJsonResult.value;
}

=======
>>>>>>> ad6beb3f
export function assertsDefinitionsAreNotStrings(
  definitions: string[] | RecordingDefinition[]
): asserts definitions is RecordingDefinition[] {
  for (const def of definitions) {
    if (typeof def === 'string') {
      throw new UnexpectedError('definition is a string, not object');
    }
  }
}

export function resolveCredential(securityValue: SecurityValues): string {
  debugRecording('Resolving security value:', securityValue.id);

  if ('apikey' in securityValue) {
    if (securityValue.apikey.startsWith('$')) {
      return process.env[securityValue.apikey.substr(1)] ?? '';
    } else {
      return securityValue.apikey;
    }
  }

  if ('username' in securityValue) {
    let user: string, password: string;

    if (securityValue.username.startsWith('$')) {
      user = process.env[securityValue.username.substr(1)] ?? '';
    } else {
      user = securityValue.username;
    }

    if (securityValue.password.startsWith('$')) {
      password = process.env[securityValue.password.substr(1)] ?? '';
    } else {
      password = securityValue.password;
    }

    return Buffer.from(user + ':' + password).toString('base64');
  }

  if ('token' in securityValue) {
    if (securityValue.token.startsWith('$')) {
      return process.env[securityValue.token.substr(1)] ?? '';
    } else {
      return securityValue.token;
    }
  }

  throw new UnexpectedError('Unexpected security value');
}

export const HIDDEN_CREDENTIALS_PLACEHOLDER = 'SECURITY_';
export const HIDDEN_PARAMETERS_PLACEHOLDER = 'PARAMS_';
export const HIDDEN_INPUT_PLACEHOLDER = 'INPUT_';

/**
 * Resolves placeholder and credential properties later passed to nock utils.
 * It composes placeholder based on given name of security scheme or parameter
 */
export function resolvePlaceholder({
  name,
  value,
  beforeSave,
  kind,
}: {
  name: string;
  value: string;
  beforeSave: boolean;
  kind: 'credential' | 'parameter' | 'input';
}): {
  credential: string;
  placeholder: string;
} {
  let placeholderFormat: string;
  switch (kind) {
    case 'credential':
      placeholderFormat = HIDDEN_CREDENTIALS_PLACEHOLDER;
      break;
    case 'parameter':
      placeholderFormat = HIDDEN_PARAMETERS_PLACEHOLDER;
      break;
    case 'input':
      placeholderFormat = HIDDEN_INPUT_PLACEHOLDER;
      break;
    default:
      throw new Error('Invalid placeholder kind');
  }

  const placeholder = placeholderFormat + name;

  return {
    credential: beforeSave ? value : placeholder,
    placeholder: beforeSave ? placeholder : value,
  };
}

export function replaceCredentials({
  definitions,
  security,
  integrationParameters,
  inputVariables,
  beforeSave,
  baseUrl,
}: {
  definitions: RecordingDefinition[];
  security: SecurityConfiguration[];
  integrationParameters: Record<string, string>;
  inputVariables?: Record<string, Primitive>;
  beforeSave: boolean;
  baseUrl: string;
}): void {
  debugRecording('Replacing credentials from recording definitions');

  for (const definition of definitions) {
<<<<<<< HEAD
    for (const scheme of securitySchemes) {
      debugRecording(
        `Going through scheme with id: '${scheme.id}' and type: '${scheme.type}'`
=======
    for (const securityConfig of security) {
      debug(
        `Going through scheme with id: '${securityConfig.id}' and type: '${securityConfig.type}'`
>>>>>>> ad6beb3f
      );

      replaceCredentialInDefinition({
        definition,
        security: securityConfig,
        baseUrl,
        ...resolvePlaceholder({
          kind: 'credential',
          name: securityConfig.id,
          value: resolveCredential(securityConfig),
          beforeSave,
        }),
      });
    }

    for (const [name, value] of Object.entries(integrationParameters)) {
      debugRecording('Going through integration parameter:', name);

      replaceParameterInDefinition({
        definition,
        baseUrl,
        ...resolvePlaceholder({ kind: 'parameter', name, value, beforeSave }),
      });
    }

    if (inputVariables) {
      for (const [name, value] of Object.entries(inputVariables)) {
        debugRecording('Going through input property:', name);

        replaceInputInDefinition({
          definition,
          baseUrl,
          ...resolvePlaceholder({
            kind: 'input',
            name,
            value: value.toString(),
            beforeSave,
          }),
        });
      }
    }
  }
}

export function checkSensitiveInformation(
  definitions: RecordingDefinitions,
  security: SecurityConfiguration[],
  params: Record<string, string>
): void {
  for (const definition of definitions) {
    const stringifiedDef = JSON.stringify(definition);

    for (const securityConfig of security) {
      if (stringifiedDef.includes(resolveCredential(securityConfig))) {
        console.warn(
          `Value for security scheme '${securityConfig.id}' of type '${securityConfig.type}' was found in recorded HTTP traffic.`
        );
      }
    }

    for (const [paramName, paramValue] of Object.entries(params)) {
      if (stringifiedDef.includes(paramValue)) {
        console.warn(
          `Value for integration parameter '${paramName}' was found in recorded HTTP traffic.`
        );
      }
    }
  }
}

export function searchValues(
  input: NonPrimitive,
  accessors?: string[]
): InputVariables | undefined {
  if (accessors === undefined) {
    return undefined;
  }

  const result: InputVariables = {};

  for (const property of accessors) {
    const keys = property.split('.');

    if (keys.length > 1) {
      const value = getValue(input, keys);

      assertPrimitive(value, property);

      result[property] = value;
    } else {
      const value = input[property];

      assertPrimitive(value, property);

      result[property] = value;
    }
  }

  return result;
}

function assertPrimitive(
  value: Variables | undefined,
  property: string
): asserts value is Primitive {
  if (value == undefined) {
    throw new Error(`Input property: ${property} is not defined`);
  }

  if (!isPrimitive(value)) {
    throw new Error(`Input property: ${property} is not primitive value`);
  }
}

function hasProperty<K extends PropertyKey>(
  // eslint-disable-next-line @typescript-eslint/no-explicit-any
  obj: any,
  propKey: K
): obj is Record<K, unknown> {
  return !!obj && propKey in obj;
}

function isFunction<R extends unknown>(
  value: unknown,
  returnType?: R
): value is () => R {
  if (returnType) {
    return typeof value === 'function' && typeof value() === typeof returnType;
  }

  return typeof value === 'function';
}

/**
 * Checks for structural typing of specified `testInstance` and returns
 * corresponding instance of hash generator
 *
 * It checks for jest's `expect` instance and mocha's `this` instance,
 * otherwise it generates hash according to specified `testName` or `input` in test run
 */
export function getGenerator(testInstance: unknown): IGenerator {
  // jest instance of `expect` contains function `getState()` which should contain `currentTestName`
  if (testInstance && isFunction(testInstance)) {
    if (
      hasProperty(testInstance, 'getState') &&
      isFunction(testInstance.getState)
    ) {
      const state = testInstance.getState();

      if (state) {
        return new JestGenerateHash(state as { currentTestName?: unknown });
      }
    }
  }

  // mocha instance `this` contains information about tests in multiple contexts
  if (testInstance && typeof testInstance === 'object') {
    if (
      hasProperty(testInstance, 'test') &&
      hasProperty(testInstance.test, 'type')
    ) {
      // inside hook - using `this.currentTest.fullTitle()`
      if (testInstance.test.type === 'hook') {
        if (hasProperty(testInstance, 'currentTest')) {
          if (
            hasProperty(testInstance.currentTest, 'fullTitle') &&
            isFunction(testInstance.currentTest.fullTitle)
          ) {
            const value = testInstance.currentTest.fullTitle();

            if (typeof value === 'string') {
              return new MochaGenerateHash(value);
            }
          }
        }
      }

      // inside test - using `this.test.fullTitle()`
      if (testInstance.test.type === 'test') {
        if (
          hasProperty(testInstance.test, 'fullTitle') &&
          isFunction(testInstance.test.fullTitle)
        ) {
          const value = testInstance.test.fullTitle();

          if (typeof value === 'string') {
            return new MochaGenerateHash(value);
          }
        }
      }
    }
  }

  return new InputGenerateHash();
}

export function parseBooleanEnv(variable: string | undefined): boolean {
  if (variable === 'true') {
    return true;
  }

  if (variable === 'false') {
    return false;
  }

  return false;
}

/**
 * @param error - error returned from perform
 * @returns perform error without ast metadata
 */
export function mapError(error: PerformError): PerformError {
  const result = error;

  if ('metadata' in result) {
    delete result.metadata;
  }

  return result;
}<|MERGE_RESOLUTION|>--- conflicted
+++ resolved
@@ -1,26 +1,4 @@
-<<<<<<< HEAD
-import {
-  isApiKeySecurityValues,
-  isBasicAuthSecurityValues,
-  isBearerTokenSecurityValues,
-  isDigestSecurityValues,
-  NormalizedSuperJsonDocument,
-  SecurityScheme,
-  SecurityValues,
-} from '@superfaceai/ast';
-import {
-  BoundProfileProvider,
-  PerformError,
-  Profile,
-  Provider,
-  SuperfaceClient,
-  SuperJson,
-  UnexpectedError,
-  UseCase,
-} from '@superfaceai/one-sdk';
-=======
 import { SecurityValues } from '@superfaceai/ast';
->>>>>>> ad6beb3f
 import {
   getValue,
   isPrimitive,
@@ -32,19 +10,6 @@
 } from '@superfaceai/one-sdk';
 import createDebug from 'debug';
 
-<<<<<<< HEAD
-import {
-  ComponentUndefinedError,
-  InstanceMissingError,
-  MapUndefinedError,
-  ProfileUndefinedError,
-  ProviderUndefinedError,
-  SuperJsonLoadingFailedError,
-  SuperJsonNotFoundError,
-} from './common/errors';
-=======
-import { InputVariables, RecordingDefinition, RecordingDefinitions } from '.';
->>>>>>> ad6beb3f
 import {
   IGenerator,
   InputGenerateHash,
@@ -57,193 +22,14 @@
   replaceParameterInDefinition,
 } from './nock';
 import {
-  CompleteSuperfaceTestConfig,
   InputVariables,
+  PerformError,
   RecordingDefinition,
   RecordingDefinitions,
-  SuperfaceTestConfigPayload,
 } from './superface-test.interfaces';
 
-const debugSetup = createDebug('superface:testing:setup');
 const debugRecording = createDebug('superface:testing:recordings');
 
-<<<<<<< HEAD
-/**
- * Asserts that entered sfConfig contains every component and
- * that every component is instance of corresponding class not string.
- */
-export function assertsPreparedConfig(
-  sfConfig: SuperfaceTestConfigPayload
-): asserts sfConfig is CompleteSuperfaceTestConfig {
-  assertsPreparedClient(sfConfig.client);
-  assertsPreparedProfile(sfConfig.profile);
-  assertsPreparedProvider(sfConfig.provider);
-  assertsPreparedUseCase(sfConfig.useCase);
-}
-
-export function assertsPreparedClient(
-  client: SuperfaceClient | undefined
-): asserts client is SuperfaceClient {
-  if (client === undefined) {
-    throw new ComponentUndefinedError('Client');
-  }
-}
-
-export function assertsPreparedProfile(
-  profile: Profile | string | undefined
-): asserts profile is Profile {
-  if (profile === undefined) {
-    throw new ComponentUndefinedError('Profile');
-  }
-
-  if (typeof profile === 'string') {
-    throw new InstanceMissingError('Profile');
-  }
-}
-
-export function assertsPreparedProvider(
-  provider: Provider | string | undefined
-): asserts provider is Provider {
-  if (provider === undefined) {
-    throw new ComponentUndefinedError('Provider');
-  }
-
-  if (typeof provider === 'string') {
-    throw new InstanceMissingError('Provider');
-  }
-}
-
-export function assertsPreparedUseCase(
-  useCase: UseCase | string | undefined
-): asserts useCase is UseCase {
-  if (useCase === undefined) {
-    throw new ComponentUndefinedError('UseCase');
-  }
-
-  if (typeof useCase === 'string') {
-    throw new InstanceMissingError('UseCase');
-  }
-}
-
-export function assertBoundProfileProvider(
-  boundProfileProvider: BoundProfileProvider | undefined
-): asserts boundProfileProvider is BoundProfileProvider {
-  if (boundProfileProvider === undefined) {
-    throw new ComponentUndefinedError('BoundProfileProvider');
-  }
-}
-
-/**
- * Checks whether provider is local and contains some file path.
- */
-export function isProfileProviderLocal(
-  provider: Provider | string,
-  profileId: string,
-  superJsonNormalized: NormalizedSuperJsonDocument
-): void {
-  debugSetup(
-    'Checking for local profile provider in super.json for given profile:',
-    profileId
-  );
-
-  const providerId = getProviderName(provider);
-  const targetedProfile = superJsonNormalized.profiles[profileId];
-
-  if (targetedProfile === undefined) {
-    throw new ProfileUndefinedError(profileId);
-  }
-
-  const targetedProfileProvider = targetedProfile.providers[providerId];
-
-  if (targetedProfileProvider === undefined) {
-    throw new MapUndefinedError(profileId, providerId);
-  }
-
-  debugSetup('Found profile provider:', targetedProfileProvider);
-
-  if (!('file' in targetedProfileProvider)) {
-    throw new MapUndefinedError(profileId, providerId);
-  }
-}
-
-/**
- * Return Security values from super.json file for specified provider
- * @param provider name of provider
- * @param superJsonNormalized normalized super.json document
- * @returns array of SecurityValue
- */
-export function getSecurityValues(
-  provider: string,
-  superJsonNormalized: NormalizedSuperJsonDocument
-): SecurityValues[] {
-  const providerSettings = superJsonNormalized.providers[provider];
-  if (providerSettings === undefined) {
-    throw new ProviderUndefinedError(provider);
-  }
-
-  return providerSettings.security;
-}
-
-/**
- * Returns profile id if entered profile is either instance of Profile or string
- */
-export function getProfileId(profile: Profile | string): string {
-  if (typeof profile === 'string') {
-    return profile;
-  } else {
-    return profile.configuration.id;
-  }
-}
-
-/**
- * Returns provider id if entered provider is either instance of Provider or string
- */
-export function getProviderName(provider: Provider | string): string {
-  if (typeof provider === 'string') {
-    return provider;
-  } else {
-    return provider.configuration.name;
-  }
-}
-
-/**
- * Returns usecase name if entered usecase is either instance of UseCase or string
- */
-export function getUseCaseName(useCase: UseCase | string): string {
-  if (typeof useCase === 'string') {
-    return useCase;
-  } else {
-    return useCase.name;
-  }
-}
-
-/**
- * Returns SuperJson based on path detected with its abstract method.
- */
-export async function getSuperJson(): Promise<SuperJson> {
-  const superPath = await SuperJson.detectSuperJson(process.cwd(), 3);
-
-  debugSetup('Loading super.json from path:', superPath);
-
-  if (superPath === undefined) {
-    throw new SuperJsonNotFoundError();
-  }
-
-  const superJsonResult = await SuperJson.load(
-    joinPath(superPath, 'super.json')
-  );
-
-  debugSetup('Found super.json:', superJsonResult);
-
-  if (superJsonResult.isErr()) {
-    throw new SuperJsonLoadingFailedError(superJsonResult.error);
-  }
-
-  return superJsonResult.value;
-}
-
-=======
->>>>>>> ad6beb3f
 export function assertsDefinitionsAreNotStrings(
   definitions: string[] | RecordingDefinition[]
 ): asserts definitions is RecordingDefinition[] {
@@ -357,15 +143,9 @@
   debugRecording('Replacing credentials from recording definitions');
 
   for (const definition of definitions) {
-<<<<<<< HEAD
-    for (const scheme of securitySchemes) {
+    for (const securityConfig of security) {
       debugRecording(
-        `Going through scheme with id: '${scheme.id}' and type: '${scheme.type}'`
-=======
-    for (const securityConfig of security) {
-      debug(
         `Going through scheme with id: '${securityConfig.id}' and type: '${securityConfig.type}'`
->>>>>>> ad6beb3f
       );
 
       replaceCredentialInDefinition({
