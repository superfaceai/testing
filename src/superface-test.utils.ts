--- conflicted
+++ resolved
@@ -40,12 +40,6 @@
   SuperJsonNotFoundError,
 } from './common/errors';
 import {
-<<<<<<< HEAD
-=======
-  HIDDEN_CREDENTIALS_PLACEHOLDER,
-  HIDDEN_INPUT_PLACEHOLDER,
-  HIDDEN_PARAMETERS_PLACEHOLDER,
->>>>>>> 9d31b710
   replaceCredentialInDefinition,
   replaceInputInDefinition,
   replaceParameterInDefinition,
@@ -259,62 +253,44 @@
   throw new UnexpectedError('Unexpected security value');
 }
 
-<<<<<<< HEAD
 export const HIDDEN_CREDENTIALS_PLACEHOLDER = 'SECURITY_';
 export const HIDDEN_PARAMETERS_PLACEHOLDER = 'PARAMS_';
+export const HIDDEN_INPUT_PLACEHOLDER = 'INPUT_';
 
 /**
  * Resolves placeholder and credential properties later passed to nock utils.
- * It composes placeholder based on given name of security scheme or parameter
+ * It composes placeholder based on given name of security scheme, parameter or input
  */
 export function resolvePlaceholder({
   name,
   value,
   beforeSave,
-  isParameter,
+  kind,
 }: {
   name: string;
   value: string;
   beforeSave: boolean;
-  isParameter: boolean;
-=======
-/**
- * Resolves placeholder and credential properties later passed to nock utils.
- */
-export function resolvePlaceholder({
-  value,
-  beforeSave,
-  kind,
-}: {
-  value: string;
-  beforeSave: boolean;
   kind: 'credential' | 'parameter' | 'input';
->>>>>>> 9d31b710
 }): {
   credential: string;
   placeholder: string;
 } {
-<<<<<<< HEAD
-  const placeholderFormat = isParameter
-    ? HIDDEN_PARAMETERS_PLACEHOLDER
-    : HIDDEN_CREDENTIALS_PLACEHOLDER;
-  const placeholder = placeholderFormat + name;
-=======
-  let placeholder: string;
+  let placeholderFormat: string;
   switch (kind) {
     case 'credential':
-      placeholder = HIDDEN_CREDENTIALS_PLACEHOLDER;
+      placeholderFormat = HIDDEN_CREDENTIALS_PLACEHOLDER;
       break;
     case 'parameter':
-      placeholder = HIDDEN_PARAMETERS_PLACEHOLDER;
+      placeholderFormat = HIDDEN_PARAMETERS_PLACEHOLDER;
       break;
     case 'input':
-      placeholder = HIDDEN_INPUT_PLACEHOLDER;
+      placeholderFormat = HIDDEN_INPUT_PLACEHOLDER;
       break;
     default:
       throw new Error('Invalid placeholder kind');
   }
->>>>>>> 9d31b710
+
+  const placeholder = placeholderFormat + name;
 
   return {
     credential: beforeSave ? value : placeholder,
@@ -355,16 +331,10 @@
           scheme,
           baseUrl,
           ...resolvePlaceholder({
-<<<<<<< HEAD
+            kind: 'credential',
             name: scheme.id,
             value: resolveCredential(securityValue),
             beforeSave,
-            isParameter: false,
-=======
-            kind: 'credential',
-            value: resolveCredential(securityValue),
-            beforeSave,
->>>>>>> 9d31b710
           }),
         });
       }
@@ -376,15 +346,7 @@
       replaceParameterInDefinition({
         definition,
         baseUrl,
-<<<<<<< HEAD
-        ...resolvePlaceholder({ name, value, beforeSave, isParameter: true }),
-=======
-        ...resolvePlaceholder({
-          kind: 'parameter',
-          value,
-          beforeSave,
-        }),
->>>>>>> 9d31b710
+        ...resolvePlaceholder({ kind: 'parameter', name, value, beforeSave }),
       });
     }
 
@@ -397,6 +359,7 @@
           baseUrl,
           ...resolvePlaceholder({
             kind: 'input',
+            name,
             value: value.toString(),
             beforeSave,
           }),
