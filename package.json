--- conflicted
+++ resolved
@@ -1,10 +1,6 @@
 {
   "name": "@superfaceai/testing",
-<<<<<<< HEAD
-  "version": "2.0.2-rc.0",
-=======
   "version": "2.0.3",
->>>>>>> e492cacd
   "description": "Testing library for Superface capabilities.",
   "main": "dist/index.js",
   "source": "src/index.ts",
